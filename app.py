--- conflicted
+++ resolved
@@ -10,7 +10,7 @@
 from __future__ import annotations
 
 import copy
-import os, re, queue, threading, zipfile
+import os, re, queue, threading, zipfile, time
 from pathlib import Path
 from typing import Tuple, Dict, List, Generator
 
@@ -23,11 +23,8 @@
 import timm, safetensors.torch, gradio as gr
 import onnxruntime as ort
 from huggingface_hub import hf_hub_download
-<<<<<<< HEAD
 import cv2
 import numpy as np
-=======
->>>>>>> be908c26
 try:
     from huggingface_hub import HfApi
 except Exception:
@@ -465,7 +462,6 @@
         return tensor[[2, 1, 0], ...]
 
 
-<<<<<<< HEAD
 class OpenCVPadResize(torch.nn.Module):
     """Pad to square with white background and resize using OpenCV."""
 
@@ -498,41 +494,13 @@
     return OpenCVPadResize(size)
 
 TRANSFORM_Z3D = _make_z3d_transform(448)
-=======
-# Special preprocessing for the Z3D ConvNeXt model based on the official
-# implementation: pad the image to square with a white background before
-# resizing, keep raw pixel values, and convert to BGR.
-def _make_z3d_transform(size: tuple[int, int]) -> transforms.Compose:
-    """Create the preprocessing pipeline for the Z3D ConvNeXt model."""
-    return transforms.Compose(
-        [
-            Fit(size, pad=255),
-            transforms.ToTensor(),
-            CompositeAlpha(1.0),
-            BGR(),
-        ]
-    )
-
-TRANSFORM_Z3D = _make_z3d_transform((448, 448))
-
-class BGR(torch.nn.Module):
-    """Swap channels from RGB to BGR for models trained with OpenCV."""
-
-    def forward(self, tensor: torch.Tensor) -> torch.Tensor:  # type: ignore[override]
-        return tensor[[2, 1, 0], ...]
->>>>>>> be908c26
 
 def get_transform(model_key: str):
     """Return the correct preprocessing transform for the model."""
     if model_key == "z3d_convnext":
         spec = REG.get(model_key, {})
-<<<<<<< HEAD
         size = int(spec.get("input_dims", [448, 448])[0])
         return _make_z3d_transform(size) if size != 448 else TRANSFORM_Z3D
-=======
-        size = tuple(spec.get("input_dims", [448, 448]))
-        return _make_z3d_transform(size) if size != (448, 448) else TRANSFORM_Z3D
->>>>>>> be908c26
     base = TRANSFORM
     if model_key == "eva02_vit_8046":
         return transforms.Compose([*base.transforms, BGR()])
