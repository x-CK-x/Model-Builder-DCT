############################ multi-device batch, Grad-CAM, live progress ############################

#  • selectable compute resources (CPU cores + individual GPU ids)
#  • thread-safe queue with worker pool – each checked device grabs images as soon as it is free
#  • live progress bar in Gradio (auto-updates via generator)
#  • Grad-CAM restored in Single-Image tab (click a predicted tag)
#  • model replica cached per device so GPUs work in parallel without contention
#####################################################################################################

from __future__ import annotations

import copy
import os, re, queue, threading, zipfile
from pathlib import Path
from typing import Tuple, Dict, List, Generator

from PIL import Image
import numpy as np, matplotlib.cm as cm
import msgspec, torch
from torchvision.transforms import transforms, InterpolationMode
import torchvision.transforms.functional as TF
import torch.nn.functional as F
import timm, safetensors.torch, gradio as gr
import onnxruntime as ort
from huggingface_hub import hf_hub_download
try:
    from huggingface_hub import HfApi
except Exception:
    HfApi = None  # pragma: no cover - old versions
try:
    # Available in newer versions
    from huggingface_hub import EntryNotFoundError
except Exception:  # pragma: no cover - maintain compatibility
    try:
        # Older versions expose HTTP errors under this name
        from huggingface_hub import HfHubHTTPError as EntryNotFoundError
    except Exception:
        try:
            from huggingface_hub.utils import HfHubHTTPError as EntryNotFoundError
        except Exception:
            class EntryNotFoundError(Exception):
                """Fallback when huggingface_hub doesn't expose specific errors."""
                pass
import requests
from tqdm import tqdm
from transformers import (
    LlavaForConditionalGeneration,
    TextIteratorStreamer,
    AutoProcessor,
)
import json, math
from user_config import load_config, update_config
from openrouter_tab import add_openrouter_tab
from clean_tags_tab import add_clean_tags_tabs
from pipeline_tab import add_pipeline_tab
from collections import defaultdict

out_dir = None

CFG = load_config()
CFG_CLASSIFY = CFG.get("classifier", {})
CFG_CAPTION = CFG.get("captioner", {})

# ╭───────────────────────── Device helpers ─────────────────────────╮
def cuda_devices() -> list[str]:
    if not torch.cuda.is_available():
        return []
    return [f"GPU {i}: {torch.cuda.get_device_name(i)}" for i in range(torch.cuda.device_count())]

GPU_LABELS = cuda_devices()
MODEL_ID      = None
NUM_CLASSES   = None
WEIGHT_PATH   = None
MODEL_SLUG    = None

# ╭────────────────────────────── Local model cache ─────────────────────────────╮
BASE_DIR   = Path(__file__).parent
MODELS_DIR = BASE_DIR / "models"               # all checkpoints & tag files live here
MODELS_DIR.mkdir(exist_ok=True)
# ╰───────────────────────────────────────────────────────────────────────────────╯
# ╭────────────────────── Dynamic multi-model registry ─────────────────────────╮
REG = json.load(open(BASE_DIR / "model_registry.json", "r"))

class GatedHead(torch.nn.Module):
    def __init__(self, in_feats, n_cls):
        super().__init__()
        self.linear = torch.nn.Linear(in_feats, n_cls * 2)
        self.act, self.gate = torch.nn.Sigmoid(), torch.nn.Sigmoid()
        self.c = n_cls
    def forward(self, x):
        x = self.linear(x)
        return self.act(x[:, : self.c]) * self.gate(x[:, self.c:])

_model_cache: Dict[str, timm.models.VisionTransformer] = {}

def _download_file(url: str, dest: Path):
    r = requests.get(url, stream=True)
    r.raise_for_status()
    total = int(r.headers.get("content-length", 0))
    with tqdm(total=total, unit="B", unit_scale=True, desc=dest.name) as pbar:
        with open(dest, "wb") as f:
            for chunk in r.iter_content(chunk_size=8192):
                if chunk:
                    f.write(chunk)
                    pbar.update(len(chunk))
    return dest

def _extract_archive(path: Path, dest: Path):
    if path.suffix == "" and not zipfile.is_zipfile(path):
        path_zip = path.with_suffix(".zip")
        path.rename(path_zip)
        path = path_zip
    if zipfile.is_zipfile(path):
        with zipfile.ZipFile(path, "r") as zf:
            zf.extractall(dest)
        path.unlink()

def _find_repo_model_file(repo: str, subfolder: str | None) -> str | None:
    """Return a model filename from a Hugging Face repo if present."""
    patterns = (".onnx", ".safetensors", ".pt", ".bin")
    if HfApi is None:
        return None
    try:
        files = HfApi().list_repo_files(repo)
    except Exception:
        return None
    candidates = [f for f in files if f.lower().endswith(patterns)]
    if subfolder:
        sub = subfolder.strip("/") + "/"
        for f in candidates:
            if f.startswith(sub):
                return f
    return candidates[0] if candidates else None

def _find_repo_tags_file(repo: str, subfolder: str | None) -> str | None:
    """Return a tags filename from a Hugging Face repo if present."""
    patterns = (".json", ".csv")
    if HfApi is None:
        return None
    try:
        files = HfApi().list_repo_files(repo)
    except Exception:
        return None
    candidates = [f for f in files if f.lower().endswith(patterns)]
    if subfolder:
        sub = subfolder.strip("/") + "/"
        sub_candidates = [f for f in candidates if f.startswith(sub)]
        if sub_candidates:
            candidates = sub_candidates
    # Prefer files containing 'tag' in the name
    for f in candidates:
        if "tag" in Path(f).name.lower():
            return f
    return candidates[0] if candidates else None

# ────────────── Caption model setup ──────────────
CAPTION_REPO = "fancyfeast/llama-joycaption-beta-one-hf-llava"
CAPTION_CACHE = Path.home() / ".cache" / "joycaption"
CAPTION_CACHE.mkdir(parents=True, exist_ok=True)

_caption_cache: dict[str, LlavaForConditionalGeneration] = {}

def load_caption_model(device: torch.device) -> LlavaForConditionalGeneration:
    key = str(device)
    if key in _caption_cache:
        return _caption_cache[key]
    processor = AutoProcessor.from_pretrained(CAPTION_REPO, cache_dir=CAPTION_CACHE)
    model = LlavaForConditionalGeneration.from_pretrained(
        CAPTION_REPO,
        torch_dtype=torch.bfloat16,
        device_map={"": device.index if device.type == "cuda" else "cpu"},
        cache_dir=CAPTION_CACHE,
    )
    model.processor = processor
    model.eval()
    _caption_cache[key] = model
    return model

CAPTION_TYPE_MAP = {
    "Descriptive": [
        "Write a detailed description for this image.",
        "Write a detailed description for this image in {word_count} words or less.",
        "Write a {length} detailed description for this image.",
    ],
    "Descriptive (Casual)": [
        "Write a descriptive caption for this image in a casual tone.",
        "Write a descriptive caption for this image in a casual tone within {word_count} words.",
        "Write a {length} descriptive caption for this image in a casual tone.",
    ],
    "Straightforward": [
        "Write a straightforward caption for this image. Begin with the main subject and medium. Mention pivotal elements—people, objects, scenery—using confident, definite language. Focus on concrete details like color, shape, texture, and spatial relationships. Show how elements interact. Omit mood and speculative wording. If text is present, quote it exactly. Note any watermarks, signatures, or compression artifacts. Never mention what's absent, resolution, or unobservable details. Vary your sentence structure and keep the description concise, without starting with “This image is…” or similar phrasing.",
        "Write a straightforward caption for this image within {word_count} words. Begin with the main subject and medium. Mention pivotal elements—people, objects, scenery—using confident, definite language. Focus on concrete details like color, shape, texture, and spatial relationships. Show how elements interact. Omit mood and speculative wording. If text is present, quote it exactly. Note any watermarks, signatures, or compression artifacts. Never mention what's absent, resolution, or unobservable details. Vary your sentence structure and keep the description concise, without starting with “This image is…” or similar phrasing.",
        "Write a {length} straightforward caption for this image. Begin with the main subject and medium. Mention pivotal elements—people, objects, scenery—using confident, definite language. Focus on concrete details like color, shape, texture, and spatial relationships. Show how elements interact. Omit mood and speculative wording. If text is present, quote it exactly. Note any watermarks, signatures, or compression artifacts. Never mention what's absent, resolution, or unobservable details. Vary your sentence structure and keep the description concise, without starting with “This image is…” or similar phrasing.",
    ],
    "Stable Diffusion Prompt": [
        "Output a stable diffusion prompt that is indistinguishable from a real stable diffusion prompt.",
        "Output a stable diffusion prompt that is indistinguishable from a real stable diffusion prompt. {word_count} words or less.",
        "Output a {length} stable diffusion prompt that is indistinguishable from a real stable diffusion prompt.",
    ],
    "MidJourney": [
        "Write a MidJourney prompt for this image.",
        "Write a MidJourney prompt for this image within {word_count} words.",
        "Write a {length} MidJourney prompt for this image.",
    ],
    "Danbooru tag list": [
        "Generate only comma-separated Danbooru tags (lowercase_underscores). Strict order: `artist:`, `copyright:`, `character:`, `meta:`, then general tags. Include counts (1girl), appearance, clothing, accessories, pose, expression, actions, background. Use precise Danbooru syntax. No extra text.",
        "Generate only comma-separated Danbooru tags (lowercase_underscores). Strict order: `artist:`, `copyright:`, `character:`, `meta:`, then general tags. Include counts (1girl), appearance, clothing, accessories, pose, expression, actions, background. Use precise Danbooru syntax. No extra text. {word_count} words or less.",
        "Generate only comma-separated Danbooru tags (lowercase_underscores). Strict order: `artist:`, `copyright:`, `character:`, `meta:`, then general tags. Include counts (1girl), appearance, clothing, accessories, pose, expression, actions, background. Use precise Danbooru syntax. No extra text. {length} length.",
    ],
    "e621 tag list": [
        "Write a comma-separated list of e621 tags in alphabetical order for this image. Start with the artist, copyright, character, species, meta, and lore tags (if any), prefixed by 'artist:', 'copyright:', 'character:', 'species:', 'meta:', and 'lore:'. Then all the general tags.",
        "Write a comma-separated list of e621 tags in alphabetical order for this image. Start with the artist, copyright, character, species, meta, and lore tags (if any), prefixed by 'artist:', 'copyright:', 'character:', 'species:', 'meta:', and 'lore:'. Then all the general tags. Keep it under {word_count} words.",
        "Write a {length} comma-separated list of e621 tags in alphabetical order for this image. Start with the artist, copyright, character, species, meta, and lore tags (if any), prefixed by 'artist:', 'copyright:', 'character:', 'species:', 'meta:', and 'lore:'. Then all the general tags.",
    ],
    "Rule34 tag list": [
        "Write a comma-separated list of rule34 tags in alphabetical order for this image. Start with the artist, copyright, character, and meta tags (if any), prefixed by 'artist:', 'copyright:', 'character:', and 'meta:'. Then all the general tags.",
        "Write a comma-separated list of rule34 tags in alphabetical order for this image. Start with the artist, copyright, character, and meta tags (if any), prefixed by 'artist:', 'copyright:', 'character:', and 'meta:'. Then all the general tags. Keep it under {word_count} words.",
        "Write a {length} comma-separated list of rule34 tags in alphabetical order for this image. Start with the artist, copyright, character, and meta tags (if any), prefixed by 'artist:', 'copyright:', 'character:', and 'meta:'. Then all the general tags.",
    ],
    "Booru-like tag list": [
        "Write a list of Booru-like tags for this image.",
        "Write a list of Booru-like tags for this image within {word_count} words.",
        "Write a {length} list of Booru-like tags for this image.",
    ],
    "Art Critic": [
        "Analyze this image like an art critic would with information about its composition, style, symbolism, the use of color, light, any artistic movement it might belong to, etc.",
        "Analyze this image like an art critic would with information about its composition, style, symbolism, the use of color, light, any artistic movement it might belong to, etc. Keep it within {word_count} words.",
        "Analyze this image like an art critic would with information about its composition, style, symbolism, the use of color, light, any artistic movement it might belong to, etc. Keep it {length}.",
    ],
    "Product Listing": [
        "Write a caption for this image as though it were a product listing.",
        "Write a caption for this image as though it were a product listing. Keep it under {word_count} words.",
        "Write a {length} caption for this image as though it were a product listing.",
    ],
    "Social Media Post": [
        "Write a caption for this image as if it were being used for a social media post.",
        "Write a caption for this image as if it were being used for a social media post. Limit the caption to {word_count} words.",
        "Write a {length} caption for this image as if it were being used for a social media post.",
    ],
}

NAME_OPTION = "If there is a person/character in the image you must refer to them as {name}."


def build_prompt(caption_type: str, caption_length: str | int, extra_options: list[str], name_input: str) -> str:
    if caption_length == "any":
        idx = 0
    elif isinstance(caption_length, str) and caption_length.isdigit():
        idx = 1
    else:
        idx = 2
    prompt = CAPTION_TYPE_MAP[caption_type][idx]
    if extra_options:
        prompt += " " + " ".join(extra_options)
    return prompt.format(name=name_input or "{NAME}", length=caption_length, word_count=caption_length)


def toggle_name_box(selected_options: list[str]):
    return gr.update(visible=NAME_OPTION in selected_options)

def caption_once(img: Image.Image, prompt: str, temperature: float, top_p: float, max_new_tokens: int, device: torch.device) -> str:
    model = load_caption_model(device)
    processor = model.processor
    convo = [
        {"role": "system", "content": "You are a helpful assistant."},
        {"role": "user", "content": prompt.strip()},
    ]
    convo_str = processor.apply_chat_template(convo, tokenize=False, add_generation_prompt=True)
    inputs = processor(text=[convo_str], images=[img], return_tensors="pt").to(device)
    inputs["pixel_values"] = inputs["pixel_values"].to(torch.bfloat16)
    out = model.generate(
        **inputs,
        max_new_tokens=max_new_tokens,
        do_sample=temperature > 0,
        temperature=temperature if temperature > 0 else None,
        top_p=top_p if temperature > 0 else None,
        use_cache=True,
    )
    return processor.batch_decode(out[:, inputs["input_ids"].shape[-1]:])[0].strip()


def caption_single(img: Image.Image, caption_type: str, caption_length: str | int,
                   extra_opts: list[str], name_field: str,
                   temperature: float, top_p: float, max_new_tokens: int,
                   devices: list[str]):
    if img is None:
        return ""
    device = _pick_device(devices)
    prompt = build_prompt(caption_type, caption_length, extra_opts, name_field)
    return caption_once(img, prompt, temperature, top_p, max_new_tokens, device)

def local_path(spec: dict, fname: str, key: str) -> Path:
    sub = spec.get("subfolder", "") or key
    return MODELS_DIR / sub / fname

def load_model(key: str, device: torch.device, progress: gr.Progress | None = None):
    """
    Returns a VisionTransformer for `key`, cached per device.
    If the model files are missing they are downloaded with a tiny
    progress bar so the user can see what's happening.
    """
    spec = REG[key]
    cache_k = f"{key}|{device}"
    if cache_k in _model_cache:
        return _model_cache[cache_k]

    # target path under ./models/<subfolder>/<filename>
    # 1️⃣ choose *root* dir once (no nested subfolder here)
    ckpt_root = MODELS_DIR  # .../models
    sub_local = spec.get("subfolder") or key
    ckpt_path = ckpt_root / sub_local / spec["filename"]

    # 2️⃣ download: keep subfolder param, but local_dir = ckpt_root
    if not ckpt_path.exists():
        (ckpt_root / sub_local).mkdir(parents=True, exist_ok=True)
        tracker = progress or gr.Progress(track_tqdm=True)
        tracker(0, desc=f"Downloading {key} …", total=1, unit="file")

        if spec.get("repo"):
            sub_remote = spec.get("subfolder") or None
            try:
                hf_hub_download(
                    repo_id=spec["repo"],
                    subfolder=sub_remote,
                    filename=spec["filename"],
                    local_dir=ckpt_root,
                )
            except EntryNotFoundError:
                alt_path = None
                try:
                    hf_hub_download(
                        repo_id=spec["repo"],
                        filename=f"{spec['subfolder']}/{spec['filename']}",
                        local_dir=ckpt_root,
                    )
                except EntryNotFoundError:
                    try:
                        hf_hub_download(
                            repo_id=spec["repo"],
                            filename=spec["filename"],
                            local_dir=ckpt_root,
                        )
                    except EntryNotFoundError:
                        alt_path = _find_repo_model_file(spec["repo"], sub_remote)
                        if not alt_path:
                            alt_path = _find_repo_model_file(spec["repo"], None)
                        if alt_path:
                            hf_hub_download(
                                repo_id=spec["repo"],
                                filename=alt_path,
                                local_dir=ckpt_root,
                            )
                            ckpt_path = ckpt_root / sub_local / Path(alt_path).name
                            dl_path = ckpt_root / alt_path
                            if dl_path.exists() and not ckpt_path.exists():
                                ckpt_path.parent.mkdir(parents=True, exist_ok=True)
                                dl_path.rename(ckpt_path)
                        else:
                            raise
        elif spec.get("urls"):
            for url in spec["urls"]:
                fname = url.split("/")[-1]
                dest = ckpt_root / fname
                _download_file(url, dest)
                _extract_archive(dest, ckpt_root)
            if key == "z3d_convnext":
                base = ckpt_root / "Z3D-E621-Convnext"
                src = base / "Z3D-E621-Convnext.onnx"
                dst = base / "model.onnx"
                if src.exists() and not dst.exists():
                    src.rename(dst)
                src_csv = base / "tags-selected.csv"
                dst_csv = base / "tags.csv"
                if src_csv.exists() and not dst_csv.exists():
                    src_csv.rename(dst_csv)
        else:
            raise ValueError("No download source for model")

        alt = ckpt_root / spec["filename"]
        if alt.exists() and not ckpt_path.exists():
            ckpt_path.parent.mkdir(parents=True, exist_ok=True)
            alt.rename(ckpt_path)

        tracker(1)

    if spec.get("backend", "pytorch") == "onnx":
        providers = ["CUDAExecutionProvider", "CPUExecutionProvider"] if device.type == "cuda" else ["CPUExecutionProvider"]
        session = ort.InferenceSession(str(ckpt_path), providers=providers)
        setattr(session, "_registry_key", key)
        _model_cache[cache_k] = session
        return session
    else:
        m = timm.create_model(spec["timm_id"],
                              pretrained=False,
                              num_classes=spec["num_classes"]).to(device)
        if spec.get("head_type", "gated") == "gated":
            m.head = GatedHead(min(m.head.weight.shape), spec["num_classes"])
        else:
            m.head = torch.nn.Linear(min(m.head.weight.shape), spec["num_classes"])

        safetensors.torch.load_model(m, str(ckpt_path), strict=False)

        m.to(device)
        m.eval()
        setattr(m, "_registry_key", key)
        _model_cache[cache_k] = m
        return m
# ╰──────────────────────────────────────────────────────────────────────────────╯

# ╭──────────── Image transforms ──────────────╮
class Fit(torch.nn.Module):
    def __init__(self, bounds, *, interpolation=InterpolationMode.LANCZOS, grow=True, pad=None):
        super().__init__()
        self.b = (bounds, bounds) if isinstance(bounds, int) else bounds
        self.inter = interpolation
        self.grow = grow
        self.pad = pad

    def forward(self, img: Image.Image):
        w, h = img.size
        bw, bh = self.b
        s = min(bw / w, bh / h)
        s = min(s, 1.0) if not self.grow else s
        if s != 1:
            img = TF.resize(img, (round(h * s), round(w * s)), self.inter)
        if self.pad is None:
            return img
        ph, pw = bh - img.size[1], bw - img.size[0]
        return TF.pad(img, (pw // 2, ph // 2, pw - pw // 2, ph - ph // 2), self.pad)


class CompositeAlpha(torch.nn.Module):
    def __init__(self, background: tuple[float, float, float] | float):
        super().__init__()
        bg = (background, background, background) if isinstance(background, float) else background
        self.register_buffer("bg", torch.tensor(bg).view(3, 1, 1))

    def forward(self, img: torch.Tensor) -> torch.Tensor:  # type: ignore[override]
        if img.shape[-3] == 3:
            return img
        a = img[..., 3:, :, :]
        return img[..., :3, :, :] * a + self.bg * (1 - a)


TRANSFORM = transforms.Compose(
    [
        Fit((384, 384)),
        transforms.ToTensor(),
        CompositeAlpha(0.5),
        transforms.Normalize([0.5] * 3, [0.5] * 3, inplace=True),
        transforms.CenterCrop((384, 384)),
    ]
)


<<<<<<< HEAD
class BGR(torch.nn.Module):
    """Swap channels from RGB to BGR for models trained with OpenCV."""

    def forward(self, tensor: torch.Tensor) -> torch.Tensor:  # type: ignore[override]
        return tensor[[2, 1, 0], ...]


=======
>>>>>>> 3ca07edf
# Special preprocessing for the Z3D ConvNeXt model based on the official
# implementation: pad the image to square with a white background before
# resizing, keep raw pixel values, and convert to BGR.
TRANSFORM_Z3D = transforms.Compose(
    [
        Fit((384, 384), pad=255),
        transforms.ToTensor(),
        CompositeAlpha(1.0),
        BGR(),
    ]
)

class BGR(torch.nn.Module):
    """Swap channels from RGB to BGR for models trained with OpenCV."""

    def forward(self, tensor: torch.Tensor) -> torch.Tensor:  # type: ignore[override]
        return tensor[[2, 1, 0], ...]

def get_transform(model_key: str):
    """Return the correct preprocessing transform for the model."""
    if model_key == "z3d_convnext":
        return TRANSFORM_Z3D
    base = TRANSFORM
    if model_key == "eva02_vit_8046":
        return transforms.Compose([*base.transforms, BGR()])
    return base
# ╰────────────────────────────────────────────╯

# ╭──────────── Tags & helpers ─────────────╮
_TAGS: dict[str, list[str]] = {}
_TAG_TO_IDX: dict[str, dict[str, int]] = {}

def _parse_tags_file(path: Path) -> tuple[list[str], dict[str, int]]:
    """Return (tags_list, tag_to_idx) for ``path`` supporting JSON or CSV."""
    if path.suffix.lower() == ".json":
        data = json.loads(path.read_text(encoding="utf-8"))
        if isinstance(data, dict):
            mapping = {k.replace("_", " "): int(v) for k, v in data.items()}
            size = max(mapping.values()) + 1
            tags = [""] * size
            for tag, idx in mapping.items():
                if idx < size:
                    tags[idx] = tag
        elif isinstance(data, list):
            tags = [str(t).replace("_", " ") for t in data]
            mapping = {t: i for i, t in enumerate(tags)}
        else:
            raise ValueError(f"Unsupported JSON format: {path}")
    elif path.suffix.lower() == ".csv":
        import csv
        tags = []
        with open(path, newline="", encoding="utf-8") as f:
            reader = csv.reader(f)
            header = next(reader, None)
            if header and any(h.lower() in {"name", "tag", "tags"} for h in header):
                idx = next(i for i, h in enumerate(header) if h.lower() in {"name", "tag", "tags"})
            else:
                if header:
                    tags.append(header[0])
                idx = 0
            for row in reader:
                if len(row) > idx:
                    tags.append(row[idx])
        tags = [t.strip().replace("_", " ") for t in tags]
        mapping = {t: i for i, t in enumerate(tags)}
    else:
        raise ValueError(f"Unknown tag file type: {path}")
    return tags, mapping


def load_tags(model_key: str) -> tuple[list[str], dict[str, int]]:
    """Load and cache the tag list for ``model_key`` on first use."""
    if model_key in _TAGS:
        return _TAGS[model_key], _TAG_TO_IDX[model_key]

    spec = REG[model_key]
    fname = spec.get("tags_file")
    if not fname:
        raise ValueError(f"Model {model_key} missing 'tags_file'")
    path = local_path(spec, fname, model_key)

    if not path.exists():
        if spec.get("repo"):
            sub_remote = spec.get("subfolder") or None
            try:
                hf_hub_download(
                    repo_id=spec["repo"],
                    subfolder=sub_remote,
                    filename=fname,
                    local_dir=MODELS_DIR,
                )
            except EntryNotFoundError:
                downloaded = False
                for alt in (
                    f"{spec['subfolder']}/{fname}" if spec.get("subfolder") else None,
                    fname,
                ):
                    if not alt:
                        continue
                    try:
                        hf_hub_download(
                            repo_id=spec["repo"],
                            filename=alt,
                            local_dir=MODELS_DIR,
                        )
                        downloaded = True
                        break
                    except EntryNotFoundError:
                        continue
                if not downloaded:
                    alt_path = _find_repo_tags_file(spec["repo"], sub_remote)
                    if not alt_path:
                        alt_path = _find_repo_tags_file(spec["repo"], None)
                    if not alt_path:
                        raise
                    hf_hub_download(
                        repo_id=spec["repo"],
                        filename=alt_path,
                        local_dir=MODELS_DIR,
                    )
                    alt_local = MODELS_DIR / alt_path
                    new_local = MODELS_DIR / (spec.get("subfolder") or model_key) / Path(alt_path).name
                    if alt_local.exists() and not new_local.exists():
                        new_local.parent.mkdir(parents=True, exist_ok=True)
                        alt_local.rename(new_local)
                    path = new_local
        elif spec.get("urls"):
            for url in spec["urls"]:
                dest = MODELS_DIR / url.split("/")[-1]
                _download_file(url, dest)
                _extract_archive(dest, MODELS_DIR)
        else:
            raise ValueError(f"No download source for tags file of {model_key}")

        alt = MODELS_DIR / fname
        if alt.exists() and not path.exists():
            path.parent.mkdir(parents=True, exist_ok=True)
            alt.rename(path)

    tags, mapping = _parse_tags_file(path)
    _TAGS[model_key] = tags
    _TAG_TO_IDX[model_key] = mapping
    return tags, mapping

def classify_tensor(
    t: torch.Tensor,
    m,
    thr: float,
    tags: list[str],
    head_type: str = "gated",
    backend: str = "pytorch",
):
    with torch.no_grad():
        if backend == "onnx":
            input_name = m.get_inputs()[0].name
            output_name = m.get_outputs()[0].name
            arr = t.cpu()
            shape = m.get_inputs()[0].shape
            if len(shape) == 4:
                if str(shape[1]) == "3":  # NCHW
                    target = tuple(int(x) for x in shape[2:4] if isinstance(x, int))
                    if len(target) == 2 and arr.shape[2:] != target:
                        arr = F.interpolate(arr, size=target, mode="bilinear", align_corners=False)
                    np_input = arr.numpy()
                elif str(shape[-1]) == "3":  # NHWC
                    target = tuple(int(x) for x in shape[1:3] if isinstance(x, int))
                    if len(target) == 2 and arr.shape[2:] != target:
                        arr = F.interpolate(arr, size=target, mode="bilinear", align_corners=False)
                    np_input = arr.permute(0, 2, 3, 1).numpy()
                else:
                    np_input = arr.numpy()
            else:
                np_input = arr.numpy()
            out = m.run([output_name], {input_name: np_input})[0]
            logits = torch.from_numpy(out)[0]
            probits = torch.sigmoid(logits)
        else:
            logits = m(t)[0]
            probits = torch.sigmoid(logits) if head_type == "linear" else logits
        vals, idxs = probits.cpu().topk(min(250, len(tags)))
    sc = {tags[i.item()]: v.item() for i, v in zip(idxs, vals) if i.item() < len(tags)}
    filt = {k: v for k, v in sc.items() if v > thr}
    return ", ".join(filt.keys()), sc
# ╰──────────────────────────────────────────╯

# ╭──────────── Grad-CAM ─────────────╮
def _best_grid(n: int) -> tuple[int, int]:
    """Return (h, w) such that h × w = n and h is closest to √n."""
    root = int(math.sqrt(n))
    for h in range(root, 0, -1):
        if n % h == 0:
            return h, n // h
    return 1, n

def _patch_grid_from_token_count(P: int, img_h: int, img_w: int) -> tuple[int, int]:
    """
    Infer (h, w) such that
      • h * w == P
      • h divides img_h  AND  w divides img_w     (keeps patches aligned)
      • |h - sqrt(P)| is minimal  (looks as square as possible)
    """
    best = None
    root = int(math.sqrt(P))
    for h in range(1, root + 1):
        if P % h:
            continue
        w = P // h
        if img_h % h or img_w % w:           # must tile the padded square
            continue
        best = (h, w)
    return best if best else (root, P // root)


# ───────────────── Patch-grid helper (robust) ─────────────────
def _patch_grid(model, P: int) -> tuple[int, int]:
    """
    Return (H, W) patch grid for ViT / SigLIP / DeiT / etc.

    Priority:
    1.  Use (img_size // proj.stride)              ← handles rectangular strides
    2.  Use model.patch_embed.grid_size            ← only if it matches P
    3.  Derive a factor pair of P (fallback)
    """
    pe = getattr(model, "patch_embed", None)
    if pe is not None:
        # --- 1. derive from conv stride (works for SigLIP & friends)
        img_sz   = getattr(pe, "img_size", None)
        proj     = getattr(pe, "proj", None)
        if img_sz is not None and proj is not None and hasattr(proj, "stride"):
            ih, iw = (img_sz if isinstance(img_sz, (tuple, list)) else (img_sz, img_sz))
            sh, sw = proj.stride if isinstance(proj.stride, tuple) else (proj.stride, proj.stride)
            h, w = ih // sh, iw // sw
            if h * w == P:
                return h, w

        # --- 2. trust grid_size *only* if area matches
        gs = getattr(pe, "grid_size", None)
        if gs is not None and int(gs[0]) * int(gs[1]) == P:
            return int(gs[0]), int(gs[1])

    # --- 3. generic square-ish fallback
    root = int(math.sqrt(P))
    for h in range(root, 0, -1):
        if P % h == 0:
            return h, P // h
    return 1, P

# ─────────────────────────  DEBUG helper  ─────────────────────────
def debug_show_patch_coords(model, *, img_size=384, square=216):
    """
    Returns a PIL image in which every patch is coloured by its (row, col) id.
    Lets you see whether reshape(h, w) maps patches to the right pixels.
    """
    P = getattr(model.patch_embed, "num_patches", None) or model.patch_embed.num_patches
    h, w = _patch_grid_from_token_count(P, img_size, img_size)
    grid = np.arange(P, dtype=np.float32).reshape(h, w)

    # normalise 0-1 for a colourmap
    grid -= grid.min();  grid /= grid.max()

    rgb = (cm.viridis(grid)[..., :3] * 255).astype("uint8")
    im  = Image.fromarray(rgb, mode="RGB")

    im = im.resize((square, square), Image.NEAREST)     # coarse upscale (blocky)
    im = im.resize((img_size, img_size), Image.BICUBIC) # pad back to square
    return im


# 1️⃣ get_cam_array  ───────────────────────────────────────────
def get_cam_array(img: Image.Image, tag: str, model, tag_to_idx, model_key: str):
    dev = next(model.parameters()).device
    idx = tag_to_idx.get(tag)
    if idx is None:
        return np.zeros((1, 1))

    t = get_transform(model_key)(img.convert("RGBA")).unsqueeze(0).to(dev).requires_grad_(True)

    acts, grads = {}, {}
    def fwd(_, __, o): acts["v"] = o
    def bwd(_, gi, go): grads["v"] = go[0]

    h1 = model.norm.register_forward_hook(fwd)
    h2 = model.norm.register_full_backward_hook(bwd)

    try:
        model.zero_grad(set_to_none=True)
        model(t)[0, idx].backward()

        a = acts["v"].squeeze(0)
        g = grads["v"].squeeze(0)
        w = g.mean(1)
        cam_1d = torch.relu((a * w[:, None]).sum(0)).detach().cpu().numpy()

        h, w_ = _patch_grid_from_token_count(cam_1d.size, 384, 384)
        print(f"debug print right after the _patch_grid_from_token_count call, but before the return cam_1d.reshape(h, w_), a   call:")
        print("TOKEN COUNT:", cam_1d.size, "→ grid", h, "×", w_)

        return cam_1d.reshape(h, w_), a
    finally:
        h1.remove(); h2.remove()

def _rgba_to_heat(rgba: Image.Image) -> np.ndarray:
    """
    Convert a CAM RGBA overlay (216×216, uint8) into a float32 heat array
    shaped (H, W, 4) where the last dim is premultiplied RGB + α channel.

    • RGB channels are divided by 255 and multiplied by α/255
    • α is kept as α/255
    """
    arr = np.asarray(rgba, dtype=np.float32) / 255.0      # H,W,4
    rgb, a = arr[..., :3], arr[..., 3:4]
    return np.concatenate([rgb * a, a], axis=-1)          # premult RGB, keep α


def create_cam_visualization_pil(image_pil: Image.Image, cam: np.ndarray,
                                 *, alpha: float = 0.6, vis_threshold: float = 0.2) -> Image.Image:
    """Exact port of the HF‑demo visualiser."""
    if cam is None:
        return image_pil

    w, h = image_pil.size
    size = max(w, h)

    cam -= cam.min()
    cam /= cam.max() + 1e-8

    colormap = cm.get_cmap("inferno")
    cam_rgb = colormap(cam)[..., :3]  # (H,W,3) float64 0‑1

    cam_alpha = (cam >= vis_threshold).astype(np.float32) * alpha
    cam_rgba = np.dstack((cam_rgb, cam_alpha))

    cam_pil = Image.fromarray((cam_rgba * 255).astype(np.uint8), mode="RGBA")
    cam_pil = cam_pil.resize((216, 216), Image.NEAREST)          # keep blocky
    cam_pil = cam_pil.resize((size, size), Image.BICUBIC)
    cam_pil = transforms.CenterCrop((h, w))(cam_pil)

    return Image.alpha_composite(image_pil.convert("RGBA"), cam_pil)

def _cam_to_overlay(cam: np.ndarray, img: Image.Image,
                    *, alpha: float, thr: float) -> Image.Image:
    """
    cam : 2-D float array (already normalised 0-1)
    img : original PIL image   (for final crop size)
    Returns: PIL RGBA image sized exactly like *img*.
    """
    cm_rgb     = (cm.inferno(cam)[..., :3] * 255).astype("uint8")
    alpha_mask = ((cam >= thr) * alpha * 255).astype("uint8")
    cam_rgba   = np.dstack((cm_rgb, alpha_mask))

    cam_pil = Image.fromarray(cam_rgba, "RGBA")
    cam_pil = cam_pil.resize((216, 216), Image.NEAREST)          # keep blocky
    size    = max(img.size)
    cam_pil = cam_pil.resize((size, size), Image.BICUBIC)
    cam_pil = transforms.CenterCrop(img.size[::-1])(cam_pil)     # exactly img.size
    return cam_pil

def _extract_overlay_pixels(composite: Image.Image, background: Image.Image) -> np.ndarray:
    """
    Given the CAM-composited RGBA image returned by `grad_cam()` and the
    original RGBA background, return a float32 array of shape (H, W, 4)
    that contains *only* the coloured heat-map (premultiplied RGB + α).

    Pixels where the composite == background have α = 0.
    """
    fg = np.asarray(composite.convert("RGBA"), dtype=np.float32)
    bg = np.asarray(background.convert("RGBA"), dtype=np.float32)

    # anything identical to the background means "no heat" → α = 0
    diff = np.any(fg != bg, axis=-1, keepdims=True).astype(np.float32)
    a    = diff[..., 0:1]            # 1 where heat present, else 0
    rgb  = fg[..., :3] - bg[..., :3] # colour relative to background
    rgb  = np.clip(rgb, 0, 255)      # safety clamp

    premul = np.concatenate([rgb * (a / 255.0), a], axis=-1) / 255.0
    return premul                    # H,W,4 float32 premult


def grad_cam(img: Image.Image, tag: str, m: torch.nn.Module,
             tag_to_idx: dict[str, int],
             alpha: float, thr: float = 0.2,
             model_key: str | None = None) -> Image.Image:
    """Fully matches the HuggingFace demo Grad‑CAM pipeline."""
    dev = next(m.parameters()).device
    idx = tag_to_idx.get(tag)
    if idx is None:
        return img, Image.new("RGBA", img.size, (0, 0, 0, 0))

    key = model_key or getattr(m, "_registry_key", None)
    tensor = get_transform(key if key else "")(img.convert("RGBA")).unsqueeze(0).to(dev)

    gradients, activations = {}, {}

    def hook_fwd(_, __, out):
        activations["value"] = out

    def hook_bwd(_, grad_in, grad_out):
        gradients["value"] = grad_out[0]

    h1 = m.norm.register_forward_hook(hook_fwd)
    h2 = m.norm.register_full_backward_hook(hook_bwd)

    logits = m(tensor)[0]
    m.zero_grad()
    logits[idx].backward(retain_graph=True)

    with torch.no_grad():
        patch_grads = gradients["value"]          # (B, P, E)
        patch_acts  = activations["value"]        # (B, P, E)

        weights = patch_grads.mean(dim=1).squeeze(0)      # (E,)
        cam_1d = torch.einsum("pe,e->p", patch_acts.squeeze(0), weights)
        cam_1d = torch.relu(cam_1d)

        P = cam_1d.numel()
        h, w_ = _best_grid(P)                       # 27×27 for ViT‑384, 24×48 for SigLIP, etc.
        cam = cam_1d.reshape(h, w_).cpu().numpy()

    h1.remove(); h2.remove()

    overlay = create_cam_visualization_pil(img, cam, alpha=alpha, vis_threshold=thr)
    comp    = Image.alpha_composite(img.convert("RGBA"), overlay)
    return comp, overlay             # ← second result is the pure heat-map RGBA
# ╰─────────────────────────────────────╯


def grad_cam_average(img: Image.Image, tag: str, model_keys, alpha, thr=0.2):
    """
    1. Call grad_cam() for every selected model, but keep only the RGBA overlay.
    2. Convert each overlay to float premultiplied-RGBA.
    3. Average pixel-wise.
    4. Lay one averaged overlay back onto the untouched source image.
    """
    dev = torch.device("cuda:0" if torch.cuda.is_available() else "cpu")
    overlays = []

    for k in model_keys:
        if not REG[k].get("supports_cam", True):
            continue
        model = load_model(k, dev)
        _, tag_map = load_tags(k)
        _, ov = grad_cam(img, tag, model, tag_map, alpha=alpha, thr=thr, model_key=k)  # we need only ov
        overlays.append(np.asarray(ov, dtype=np.float32) / 255.0)

    if not overlays:
        return img

    # premultiply RGB by α, average, then un-premultiply
    premuls = []
    for arr in overlays:
        rgb, a = arr[..., :3], arr[..., 3:4]
        premuls.append(np.concatenate([rgb * a, a], axis=-1))

    avg = np.mean(premuls, axis=0)
    rgb_pm, a = avg[..., :3], np.clip(avg[..., 3:4], 1e-8, 1.0)
    rgb = (rgb_pm / a) * 255.0
    rgba = np.concatenate([rgb, a * 255.0], axis=-1).astype("uint8")
    overlay_avg = Image.fromarray(rgba, mode="RGBA")

    return Image.alpha_composite(img.convert("RGBA"), overlay_avg)





# -----------------------------------------------------------
# safe_cam() – returns a 2-D numpy array for one model
# -----------------------------------------------------------
# 2️⃣ _safe_cam  ───────────────────────────────────────────────
def _safe_cam(img: Image.Image, tag: str, model, idx: int, model_key: str):
    dev = next(model.parameters()).device
    t = get_transform(model_key)(img.convert("RGBA")).unsqueeze(0).to(dev).requires_grad_(True)

    acts, grads = {}, {}
    def fwd(_, __, o): acts["v"] = o
    def bwd(_, gi, go): grads["v"] = go[0]

    h1 = model.norm.register_forward_hook(fwd)
    h2 = model.norm.register_full_backward_hook(bwd)

    model.zero_grad()
    model(t)[0, idx].backward()

    h1.remove(); h2.remove()

    a = acts["v"].squeeze(0)
    g = grads["v"].squeeze(0)
    w = g.mean(1)
    cam_1d = torch.relu((w[:, None] * a).sum(0)).detach().cpu().numpy()

    h, w_ = _patch_grid_from_token_count(cam_1d.size, 384, 384)
    print(
        f"{model.__class__.__name__}:  "
        f"img_size={getattr(model.patch_embed, 'img_size', '?')}, "
        f"stride={getattr(model.patch_embed.proj, 'stride', '?')}, "
        f"P={cam_1d.size}, grid=({h},{w_})"
    )

    return cam_1d.reshape(h, w_)


# -----------------------------------------------------------
# grad_cam_multi() – average over all selected models
# -----------------------------------------------------------
def grad_cam_multi(event: gr.SelectData, img, model_keys, alpha, thr):
    tag_str = event.value
    print("clicked tag →", tag_str)

    dev  = torch.device("cuda:0" if torch.cuda.is_available() else "cpu")
    cams = []

    for k in model_keys:
        if not REG[k].get("supports_cam", True):
            continue
        m   = load_model(k, dev)
        _, tag_map = load_tags(k)
        idx = tag_map.get(tag_str)
        if idx is None:
            continue
        cams.append(_safe_cam(img, tag_str, m, idx, k))

    if not cams:
        return img, {}

    cam  = np.mean(cams, axis=0)
    cam  = (cam - cam.min()) / (cam.max() - cam.min() + 1e-8)

    cm_rgb     = (cm.inferno(cam)[..., :3] * 255).astype("uint8")
    alpha_mask = ((cam >= thr) * alpha * 255).astype("uint8")
    cam_rgba   = np.dstack((cm_rgb, alpha_mask)).copy()

    overlay = (Image.fromarray(cam_rgba, "RGBA")
               .resize((216, 216), Image.NEAREST)
               .resize((max(img.size),) * 2, Image.BICUBIC))
    overlay = transforms.CenterCrop(img.size[::-1])(overlay)
    return Image.alpha_composite(img.convert("RGBA"), overlay), {"tag": tag_str}

# ╭──────────── Batch worker ─────────────╮
def worker_loop(dev_key, q, model_keys, thr, out_root,
                total, counter, lock, progress):
    dev    = torch.device(dev_key)
    models = {k: load_model(k, dev) for k in model_keys}
    tag_lists = {k: load_tags(k)[0] for k in model_keys}
    while True:
        try:
            p = q.get_nowait()
        except queue.Empty:
            return
        try:
            img = Image.open(p).convert("RGBA")
            for k, m in models.items():
                t = get_transform(k)(img).unsqueeze(0).to(dev)
                tag_str, _ = classify_tensor(
                    t,
                    m,
                    thr,
                    tag_lists[k],
                    REG[k]["head_type"],
                    REG[k].get("backend", "pytorch"),
                )
                out_dir = out_root / k
                out_dir.mkdir(parents=True, exist_ok=True)
                (out_dir / f"{p.stem}.txt").write_text(tag_str, encoding="utf-8")
        except Exception as e:
            print(f"[WARN] {p.name} skipped: {e}")
        finally:
            with lock:
                counter[0] += 1
                progress((counter[0], total))
            q.task_done()
# ╰──────────────────────────────────────╯

# ╭──────────── Batch front - generator ─────────────╮
IMAGE_EXTS = {".png", ".jpg", ".jpeg", ".webp", ".bmp", ".gif"}

def batch_tag(folder, thr, model_keys, devices, cpu_cores,
              progress=gr.Progress(track_tqdm=True)):
    update_config("classifier", models=model_keys)
    if not folder:
        yield "❌ No folder provided."; return
    in_dir = Path(folder).expanduser()
    if not in_dir.is_dir():
        yield f"❌ Not a directory: {in_dir}"; return

    imgs = [p for p in in_dir.iterdir() if p.suffix.lower() in IMAGE_EXTS]
    if not imgs:
        yield f"⚠️ No images found in {in_dir}"; return

    out_root = in_dir / "tags"  # root container for all models
    out_root.mkdir(exist_ok=True)

    total   = len(imgs)
    counter = [0]
    lock    = threading.Lock()
    q = queue.Queue()  # standard FIFO
    for p in imgs:  # preload every path
        q.put(p)

    threads = []

    if "CPU" in devices and cpu_cores > 0:
        for _ in range(min(cpu_cores, os.cpu_count() or 1)):
            t = threading.Thread(target=worker_loop,
                    args=("cpu", q, model_keys, thr,
                          out_root, total, counter, lock, progress))
            t.start(); threads.append(t)

    for idx, lbl in enumerate(GPU_LABELS):
        if lbl in devices:
            t = threading.Thread(target=worker_loop,
                    args=(f"cuda:{idx}", q, model_keys, thr,
                          out_root, total, counter, lock, progress))
            t.start(); threads.append(t)

    for t in threads:
        t.join()

    yield f"✅ {total} images processed for models {', '.join(model_keys)}."
# ╰──────────────────────────────────────────────╯


def _pick_device(devices: list[str]) -> torch.device:
    for idx, lbl in enumerate(GPU_LABELS):
        if lbl in devices:
            return torch.device(f"cuda:{idx}")
    return torch.device("cpu")


def batch_caption(folder, caption_type, caption_length, extra_opts, name_field,
                  temperature, top_p, max_new_tokens, devices,
                  progress=gr.Progress(track_tqdm=True)):
    if not folder:
        yield "❌ No folder provided."; return
    in_dir = Path(folder).expanduser()
    if not in_dir.is_dir():
        yield f"❌ Not a directory: {in_dir}"; return

    imgs = [p for p in in_dir.iterdir() if p.suffix.lower() in IMAGE_EXTS]
    if not imgs:
        yield f"⚠️ No images found in {in_dir}"; return

    out_dir = in_dir / "captions"
    out_dir.mkdir(exist_ok=True)

    device = _pick_device(devices)
    total = len(imgs)
    start = time.time()

    for i, p in enumerate(imgs, 1):
        img = Image.open(p).convert("RGB")
        prompt = build_prompt(caption_type, caption_length, extra_opts, name_field)
        caption = caption_once(img, prompt, temperature, top_p, max_new_tokens, device)
        (out_dir / f"{p.stem}.txt").write_text(caption, encoding="utf-8")
        eta = (time.time() - start) / i * (total - i)
        yield f"{i}/{total} done – ETA {int(eta)//60:02d}:{int(eta)%60:02d}"

    yield f"✅ Finished {total} images → {out_dir}"

def caption_single_wrapper(img, ctype, clen, opts, name, temp, top_p, max_tok, dev):
    update_config(
        "captioner",
        type=ctype,
        length=clen,
        temperature=temp,
        top_p=top_p,
        max_new_tokens=max_tok,
        devices=dev,
    )
    return caption_single(img, ctype, clen, opts, name, temp, top_p, max_tok, dev)


def batch_caption_wrapper(folder, ctype, clen, opts, name, temp, top_p, max_tok, dev):
    update_config(
        "captioner",
        type=ctype,
        length=clen,
        temperature=temp,
        top_p=top_p,
        max_new_tokens=max_tok,
        devices=dev,
    )
    yield from batch_caption(folder, ctype, clen, opts, name, temp, top_p, max_tok, dev)

CSS = """
.inferno-slider input[type=range]{background:linear-gradient(to right,#000004,#1b0c41,#4a0c6b,#781c6d,#a52c60,#cf4446,#ed6925,#fb9b06,#f7d13d,#fcffa4)!important}
#image_container-image{width:100%;aspect-ratio:1/1;max-height:100%}
#image_container img{object-fit:contain!important}
"""
demo = gr.Blocks(css=CSS)

with demo:
    gr.Markdown("## Data Curation Tool - Model Builder UI")

    orig_state  = gr.State()        # keeps the uploaded PIL image
    cam_state   = gr.State()        # keeps last Grad-CAM info
    scores_state= gr.State()        # NEW ─ keeps full {tag: score} dict

    model_menu = gr.Dropdown(
        choices=list(REG.keys()),
        value=CFG_CLASSIFY.get("models", "pilot2"),
        multiselect=True,
        label="Models to run"
    )

    # ─── Single-image tab
    with gr.Tab("Single Image"):
        with gr.Row():
            with gr.Column():
                with gr.Tab("Original"):
                    img_orig = gr.Image(         # new — shows uploaded image untouched
                        sources=["upload", "clipboard"],
                        type="pil",
                        label="Source",
                        elem_id="image_container",
                    )
                with gr.Tab("Grad-CAM"):
                    img_cam = gr.Image(          # new — shows heat-map overlay
                        type="pil",
                        label="CAM",
                        elem_id="image_container",
                    )
                cam_thr  = gr.Slider(0, 1, 0.4, 0.01, label="CAM threshold",
                                     elem_classes="inferno-slider")#.4
                cam_alpha= gr.Slider(0, 1, 0.6, 0.01, label="CAM alpha")#.6
                cam_btn = gr.Button("Run Grad-CAM", variant="primary")
            with gr.Column():
                thr_slider= gr.Slider(0, 1, 0.2, 0.01, label="Tag threshold")
                tag_out   = gr.Textbox(label="Tag string")
                interrogate_btn = gr.Button("Interrogate", variant="secondary")
                save_btn = gr.Button("Save current tags")
                download = gr.File(label="Download .txt", visible=False)
                lbl_out   = gr.Label(num_top_classes=250, show_label=False)

    # ─── Batch tagging tab
    with gr.Tab("Batch Folder"):
        folder_box = gr.Textbox(label="Folder path")
        thr_batch  = gr.Slider(0, 1, 0.2, 0.01, label="Tag threshold")
        dev_check  = gr.CheckboxGroup(["CPU"] + GPU_LABELS, value=["CPU"],
                                      label="Compute devices")
        cpu_slide  = gr.Slider(1, max(os.cpu_count() or 1, 1), 1, 1,
                               label="CPU cores", visible=True)
        run_btn    = gr.Button("Start batch tagging", variant="primary")
        status_box = gr.Textbox(label="Status", interactive=False)

    # ─── Captioner tab
    with gr.Tab("Captioner"):
        with gr.Tab("Single"):
            cap_image = gr.Image(type="pil", label="Input Image")
            cap_type = gr.Dropdown(
                choices=list(CAPTION_TYPE_MAP.keys()),
                value=CFG_CAPTION.get("type", "Descriptive"),
                label="Caption Type")
            cap_len = gr.Dropdown(
                choices=["any", "very short", "short", "medium-length", "long", "very long"] + [str(i) for i in range(20, 261, 10)],
                value=CFG_CAPTION.get("length", "long"),
                label="Caption Length")
            with gr.Accordion("Extra Options", open=False):
                cap_opts = gr.CheckboxGroup(choices=[NAME_OPTION], label="Select one or more")
            name_box = gr.Textbox(label="Person / Character Name", visible=False)
            cap_opts.change(toggle_name_box, cap_opts, name_box)
            with gr.Accordion("Generation settings", open=False):
                temp_slider = gr.Slider(
                    0.0, 2.0,
                    CFG_CAPTION.get("temperature", 0.6), 0.05,
                    label="Temperature")
                top_p_slider = gr.Slider(
                    0.0, 1.0,
                    CFG_CAPTION.get("top_p", 0.9), 0.01,
                    label="Top-p")
                max_tok_slider = gr.Slider(
                    1, 2048,
                    CFG_CAPTION.get("max_new_tokens", 512), 1,
                    label="Max New Tokens")
            cap_devices = gr.CheckboxGroup(
                ["CPU"] + GPU_LABELS,
                value=CFG_CAPTION.get("devices", ["CPU"]),
                label="Compute devices")
            cap_btn = gr.Button("Caption")
            cap_out = gr.Textbox(label="Caption")
            cap_btn.click(
                caption_single_wrapper,
                inputs=[cap_image, cap_type, cap_len, cap_opts, name_box, temp_slider, top_p_slider, max_tok_slider, cap_devices],
                outputs=cap_out,
            )

        with gr.Tab("Batch"):
            cap_folder = gr.Textbox(label="Input folder")
            cap_batch_btn = gr.Button("Run batch caption")
            cap_progress = gr.Textbox(label="Progress", interactive=False)
            cap_devices_b = gr.CheckboxGroup(
                ["CPU"] + GPU_LABELS,
                value=CFG_CAPTION.get("devices", ["CPU"]),
                label="Compute devices")
            cap_batch_btn.click(
                batch_caption_wrapper,
                inputs=[cap_folder, cap_type, cap_len, cap_opts, name_box, temp_slider, top_p_slider, max_tok_slider, cap_devices_b],
                outputs=cap_progress,
            )

    # ─── OpenRouter API tab -------------------------------------------------
    add_openrouter_tab()
    # ─── Tag Cleaning Utility tab ------------------------------------------
    add_clean_tags_tabs()
    # ─── Automation Pipeline tab -------------------------------------------
    add_pipeline_tab()

    def save_tags(tag_string):
        if not tag_string:
            return gr.update(visible=False)
        fn = Path("tags_current.txt")
        fn.write_text(tag_string, encoding="utf-8")
        return gr.update(value=str(fn), visible=True)


    save_btn.click(save_tags, inputs=tag_out, outputs=download)

    # ── dynamic CPU-core slider
    dev_check.change(lambda sel: gr.update(visible=("CPU" in sel)),
                     dev_check, cpu_slide)

    # ─── Single-image aggregation over selected models ──────────────────────
    def single(img, thr, model_keys):
        update_config("classifier", models=model_keys)
        if img is None:
            return "", {}, {}, img

        full_scores = defaultdict(list)

        for k in model_keys:
            dev = torch.device("cuda:0" if torch.cuda.is_available() else "cpu")
            m   = load_model(k, dev)
            tags_list, _ = load_tags(k)
            t   = get_transform(k)(img.convert("RGBA")).unsqueeze(0).to(dev)
            _, sc = classify_tensor(
                t,
                m,
                0.0,
                tags_list,
                REG[k]["head_type"],
                REG[k].get("backend", "pytorch"),
            )      # keep all scores
            for tag, val in sc.items():
                full_scores[tag].append(val)

        agg = {tag: float(np.mean(vs)) for tag, vs in full_scores.items()}
        visible = {k: v for k, v in agg.items() if v > thr}
        tag_str = ", ".join(visible)

        return tag_str, visible, agg, img

    img_orig.upload(
        single,
        inputs=[img_orig, thr_slider, model_menu],
        outputs=[tag_out, lbl_out, scores_state, orig_state],
    )

    # update label when threshold slider moves
    thr_slider.input(
        lambda thr, scores: (
            ", ".join(k for k, v in scores.items() if v > thr),
            {k: v for k, v in scores.items() if v > thr}
        ) if scores else ("", {}),
        inputs=[thr_slider, scores_state],
        outputs=[tag_out, lbl_out],
    )

    def filter_by_threshold(thr, scores):
        if not scores:
            return "", {}
        visible = {k: v for k, v in scores.items() if v > thr}
        return ", ".join(visible), visible

    # ─── robust helper: works on every Gradio build ─────────────────────
    def _selected_tag(data: gr.SelectData):
        """
        Extract the tag string from whatever gr.Label.select() sends back.
        """
        # legacy object
        if hasattr(data, "value"):
            print(f"data.value:\t{data.value}")
            return data.value  # type: ignore[attr-defined]

        # new dict styles
        if isinstance(data, dict):
            for key in ("value", "label", "name", "item"):
                if key in data and isinstance(data[key], str):
                    return data[key]

            # score-dict: pick highest-scoring key
            try:
                return max(data.items(), key=lambda kv: kv[1])[0]
            except Exception:
                return next(iter(data))  # fallback: first key

        # already a string?
        if isinstance(data, str):
            return data

        return ""


    def interrogate(img, thr, model_keys):
        # Re-run inference using cached models
        return single(img, thr, model_keys)[:3]  # tag_out, lbl_out, scores_state


    interrogate_btn.click(
        interrogate,
        inputs=[orig_state, thr_slider, model_menu],
        outputs=[tag_out, lbl_out, scores_state],
    )


    def handle_cam_click(event: gr.SelectData,
                         alpha: float,
                         thr: float,
                         img: Image.Image,
                         model_keys: list[str]):
        if not event:
            return img, {}
        tag = event.value
        print(f"tag:\t{tag}")
        if img is None:
            return img, {}

        if len(model_keys) == 1:
            dev = torch.device("cuda:0" if torch.cuda.is_available() else "cpu")
            m = load_model(model_keys[0], dev)
            _, tag_map = load_tags(model_keys[0])
            if tag not in tag_map:
                return img, {}
            comp, ov = grad_cam(img, tag, m, tag_map, alpha, thr, model_keys[0])
        else:
            if all(tag not in load_tags(k)[1] for k in model_keys):
                return img, {}
            comp = grad_cam_average(img, tag, model_keys, alpha, thr)

        return comp, {"tag": tag}

    def handle_cam_slider(
            tag,
            alpha: float,
            thr: float,
            img: Image.Image,
            model_keys: list[str],
    ):
        """
        Dispatches to either single-model Grad-CAM (grad_cam) or
        multi-model averaging (grad_cam_average), depending on how many
        models are selected in the dropdown.
        """
        if not tag:
            return img, {}
        tag = tag["tag"]
        print(f"tag:\t{tag}")
        if img is None:
            return img, {}

        if len(model_keys) == 1:
            dev = torch.device("cuda:0" if torch.cuda.is_available() else "cpu")
            m = load_model(model_keys[0], dev)
            _, tag_map = load_tags(model_keys[0])
            if tag not in tag_map:
                return img, {}
            comp, ov = grad_cam(img, tag, m, tag_map, alpha, thr, model_keys[0])
        else:
            if all(tag not in load_tags(k)[1] for k in model_keys):
                return img, {}
            comp = grad_cam_average(img, tag, model_keys, alpha, thr)

        return comp, {"tag": tag}

    lbl_out.select(
        fn=handle_cam_click,
        inputs=[cam_alpha, cam_thr, orig_state, model_menu],  # event comes first automatically
        outputs=[img_cam, cam_state],
    )

    # ─── move CAM-threshold slider ----------------------------------------------
    cam_thr.input(
        fn=handle_cam_slider,
        inputs=[cam_state, cam_alpha, cam_thr, orig_state, model_menu],  # event comes first automatically
        outputs=[img_cam, cam_state],
    )

    # ─── move CAM-alpha slider ---------------------------------------------------
    cam_alpha.input(
        fn=handle_cam_slider,
        inputs=[cam_state, cam_alpha, cam_thr, orig_state, model_menu],  # event comes first automatically
        outputs=[img_cam, cam_state],
    )

    # ─── explicit button to run CAM ------------------------------------------
    cam_btn.click(
        fn=handle_cam_slider,
        inputs=[cam_state, cam_alpha, cam_thr, orig_state, model_menu],
        outputs=[img_cam, cam_state],
    )

    # ───────────────── Batch callbacks ──────────────────────────────
    run_btn.click(
        batch_tag,
        inputs=[folder_box, thr_batch, model_menu, dev_check, cpu_slide],
        outputs=status_box,
    )

################################################################################
#                                      Main                                    #
################################################################################

if __name__ == "__main__":
    print("PyTorch", torch.__version__, "| CUDA", torch.version.cuda, "| GPUs", torch.cuda.device_count())
    gr.close_all()
    demo.launch(server_name="0.0.0.0", share=False, show_error=True)<|MERGE_RESOLUTION|>--- conflicted
+++ resolved
@@ -453,7 +453,6 @@
 )
 
 
-<<<<<<< HEAD
 class BGR(torch.nn.Module):
     """Swap channels from RGB to BGR for models trained with OpenCV."""
 
@@ -461,8 +460,6 @@
         return tensor[[2, 1, 0], ...]
 
 
-=======
->>>>>>> 3ca07edf
 # Special preprocessing for the Z3D ConvNeXt model based on the official
 # implementation: pad the image to square with a white background before
 # resizing, keep raw pixel values, and convert to BGR.
