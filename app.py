############################ multi-device batch, Grad-CAM, live progress ############################

#  • selectable compute resources (CPU cores + individual GPU ids)
#  • thread-safe queue with worker pool – each checked device grabs images as soon as it is free
#  • live progress bar in Gradio (auto-updates via generator)
#  • Grad-CAM restored in Single-Image tab (click a predicted tag)
#  • model replica cached per device so GPUs work in parallel without contention
#####################################################################################################

from __future__ import annotations

import copy
import os, re, queue, threading, zipfile, time, gc
from pathlib import Path
from typing import Tuple, Dict, List, Generator

from PIL import Image
import numpy as np, matplotlib.cm as cm
import msgspec, torch
from torchvision.transforms import transforms, InterpolationMode
import torchvision.transforms.functional as TF
import torch.nn.functional as F
import timm, safetensors.torch, gradio as gr
import onnxruntime as ort
from huggingface_hub import hf_hub_download
import cv2
import numpy as np
try:
    from huggingface_hub import HfApi
except Exception:
    HfApi = None  # pragma: no cover - old versions
try:
    # Available in newer versions
    from huggingface_hub import EntryNotFoundError
except Exception:  # pragma: no cover - maintain compatibility
    try:
        # Older versions expose HTTP errors under this name
        from huggingface_hub import HfHubHTTPError as EntryNotFoundError
    except Exception:
        try:
            from huggingface_hub.utils import HfHubHTTPError as EntryNotFoundError
        except Exception:
            class EntryNotFoundError(Exception):
                """Fallback when huggingface_hub doesn't expose specific errors."""
                pass
import requests
from tqdm import tqdm
from transformers import (
    LlavaForConditionalGeneration,
    TextIteratorStreamer,
    AutoProcessor,
    PretrainedConfig,
)
from transformers.models.auto.configuration_auto import CONFIG_MAPPING
from transformers.models.auto.modeling_auto import AutoModel
try:
    from transformers.models.kosmos2 import (
        Kosmos2VisionConfig,
        Kosmos2TextConfig,
    )
except Exception:  # pragma: no cover - older Transformers
    class Kosmos2VisionConfig(PretrainedConfig):
        model_type = "kosmos_2_vision_model"

        def __init__(self, **kwargs):
            super().__init__(**kwargs)

    class Kosmos2TextConfig(PretrainedConfig):
        model_type = "kosmos_2_text_model"

        def __init__(self, **kwargs):
            super().__init__(**kwargs)

try:
    from transformers.models.blip_2 import (
        Blip2VisionConfig,
        Blip2QFormerConfig,
    )
except Exception:  # pragma: no cover - older Transformers
    class Blip2VisionConfig(PretrainedConfig):
        model_type = "blip_2_vision_model"

        def __init__(self, **kwargs):
            super().__init__(**kwargs)

    class Blip2QFormerConfig(PretrainedConfig):
        model_type = "blip_2_qformer_model"

        def __init__(self, **kwargs):
            super().__init__(**kwargs)

try:
    from transformers.models.instructblip import (
        InstructBlipVisionConfig,
        InstructBlipQFormerConfig,
    )
except Exception:  # pragma: no cover - older Transformers
    class InstructBlipVisionConfig(PretrainedConfig):
        model_type = "instructblip_vision_model"

        def __init__(self, **kwargs):
            super().__init__(**kwargs)

    class InstructBlipQFormerConfig(PretrainedConfig):
        model_type = "instructblip_qformer_model"

        def __init__(self, **kwargs):
            super().__init__(**kwargs)

# Register missing vision/q-former configs for older Transformers versions
try:
    if Kosmos2VisionConfig:
        CONFIG_MAPPING.register(
            "kosmos_2_vision_model", Kosmos2VisionConfig, exist_ok=True
        )
    if Kosmos2TextConfig:
        CONFIG_MAPPING.register(
            "kosmos_2_text_model", Kosmos2TextConfig, exist_ok=True
        )
    if Blip2VisionConfig:
        CONFIG_MAPPING.register(
            "blip_2_vision_model", Blip2VisionConfig, exist_ok=True
        )
    if Blip2QFormerConfig:
        CONFIG_MAPPING.register(
            "blip_2_qformer_model", Blip2QFormerConfig, exist_ok=True
        )
    if InstructBlipVisionConfig:
        CONFIG_MAPPING.register(
            "instructblip_vision_model",
            InstructBlipVisionConfig,
            exist_ok=True,
        )
    if InstructBlipQFormerConfig:
        CONFIG_MAPPING.register(
            "instructblip_qformer_model",
            InstructBlipQFormerConfig,
            exist_ok=True,
        )
except Exception:
    pass
Blip2VisionModel = None
Blip2QFormerModel = None
InstructBlipVisionModel = None
InstructBlipQFormerModel = None
try:
    from transformers.models.kosmos2 import (
        Kosmos2VisionModel,
        Kosmos2TextModel,
    )
except Exception:
    Kosmos2VisionModel = None
    Kosmos2TextModel = None
    try:
        from huggingface_hub import hf_hub_download, EntryNotFoundError
        import importlib.util

        try:
            mod_path = hf_hub_download(
                "microsoft/kosmos-2-patch14-224", "modeling_kosmos2.py"
            )
        except EntryNotFoundError:
            # some repos store the file inside a subfolder
            mod_path = hf_hub_download(
                "microsoft/kosmos-2-patch14-224",
                "kosmos2/modeling_kosmos2.py",
            )

        spec = importlib.util.spec_from_file_location(
            "modeling_kosmos2", mod_path
        )
        mod = importlib.util.module_from_spec(spec)
        spec.loader.exec_module(mod)
        Kosmos2VisionModel = getattr(mod, "Kosmos2VisionModel", None)
        Kosmos2TextModel = getattr(mod, "Kosmos2TextModel", None)
    except Exception:
        pass

try:
    if Kosmos2VisionConfig and Kosmos2VisionModel:
        AutoModel.register(
            Kosmos2VisionConfig, Kosmos2VisionModel, exist_ok=True
        )
    if Kosmos2TextConfig and Kosmos2TextModel:
        AutoModel.register(
            Kosmos2TextConfig, Kosmos2TextModel, exist_ok=True
        )
except Exception:
    pass


def ensure_kosmos2_registered() -> None:
    """Attempt to import or download Kosmos-2 model classes and register them."""
    global Kosmos2VisionModel, Kosmos2TextModel
    if Kosmos2VisionModel and Kosmos2TextModel:
        return
    try:
        from transformers.models.kosmos2 import (
            Kosmos2VisionModel as KV,
            Kosmos2TextModel as KT,
        )
        Kosmos2VisionModel, Kosmos2TextModel = KV, KT
    except Exception:
        try:
            from huggingface_hub import hf_hub_download, EntryNotFoundError
            import importlib.util

            mod_path = None
            for name in (
                "modeling_kosmos2.py",
                "kosmos2/modeling_kosmos2.py",
                "src/kosmos2/modeling_kosmos2.py",
            ):
                try:
                    mod_path = hf_hub_download(
                        "microsoft/kosmos-2-patch14-224", name
                    )
                    break
                except EntryNotFoundError:
                    continue

            if mod_path is None:
                raise RuntimeError("modeling_kosmos2.py not found in repo")

            spec = importlib.util.spec_from_file_location(
                "modeling_kosmos2", mod_path
            )
            mod = importlib.util.module_from_spec(spec)
            spec.loader.exec_module(mod)
            Kosmos2VisionModel = getattr(mod, "Kosmos2VisionModel", None)
            Kosmos2TextModel = getattr(mod, "Kosmos2TextModel", None)
        except Exception:
            Kosmos2VisionModel, Kosmos2TextModel = None, None

    try:
        if Kosmos2VisionConfig and Kosmos2VisionModel:
            AutoModel.register(Kosmos2VisionConfig, Kosmos2VisionModel, exist_ok=True)
        if Kosmos2TextConfig and Kosmos2TextModel:
            AutoModel.register(Kosmos2TextConfig, Kosmos2TextModel, exist_ok=True)
    except Exception:
        pass
<<<<<<< HEAD


def ensure_blip_registered() -> None:
    """Register BLIP vision tower models if missing."""
    global Blip2VisionModel, Blip2QFormerModel
    global InstructBlipVisionModel, InstructBlipQFormerModel

    try:
        from transformers.models.blip_2 import (
            Blip2VisionModel as BV,
            Blip2QFormerModel as BQ,
        )
        Blip2VisionModel, Blip2QFormerModel = BV, BQ
    except Exception:
        Blip2VisionModel = Blip2QFormerModel = None

    try:
        from transformers.models.instructblip import (
            InstructBlipVisionModel as IBV,
            InstructBlipQFormerModel as IBQ,
        )
        InstructBlipVisionModel, InstructBlipQFormerModel = IBV, IBQ
    except Exception:
        InstructBlipVisionModel = InstructBlipQFormerModel = None

    try:
        if Blip2VisionConfig and Blip2VisionModel:
            AutoModel.register(Blip2VisionConfig, Blip2VisionModel, exist_ok=True)
        if Blip2QFormerConfig and Blip2QFormerModel:
            AutoModel.register(Blip2QFormerConfig, Blip2QFormerModel, exist_ok=True)
        if InstructBlipVisionConfig and InstructBlipVisionModel:
            AutoModel.register(
                InstructBlipVisionConfig,
                InstructBlipVisionModel,
                exist_ok=True,
            )
        if InstructBlipQFormerConfig and InstructBlipQFormerModel:
            AutoModel.register(
                InstructBlipQFormerConfig,
                InstructBlipQFormerModel,
                exist_ok=True,
            )
    except Exception:
        pass


def ensure_caption_dependencies() -> None:
    """Ensure optional caption model classes are registered."""
    ensure_kosmos2_registered()
    ensure_blip_registered()
=======
>>>>>>> a766aff0
import json, math
from user_config import load_config, update_config
from openrouter_tab import add_openrouter_tab
from clean_tags_tab import add_clean_tags_tabs
from pipeline_tab import add_pipeline_tab
from collections import defaultdict

out_dir = None

CFG = load_config()
CFG_CLASSIFY = CFG.get("classifier", {})
CFG_CAPTION = CFG.get("captioner", {})

# Approximate VRAM usage (GB) for available classifier models
CLASSIFIER_VRAM = {
    "pilot2": 6,
    "pilot1": 6,
    "z3d_convnext": 8,
    "eva02_clip_7704": 5,
    "eva02_vit_8046": 5,
    "efficientnetv2_m_8035": 5,
}

# ╭───────────────────────── Device helpers ─────────────────────────╮
def cuda_devices() -> list[str]:
    if not torch.cuda.is_available():
        return []
    return [f"GPU {i}: {torch.cuda.get_device_name(i)}" for i in range(torch.cuda.device_count())]

GPU_LABELS = cuda_devices()
MODEL_ID      = None
NUM_CLASSES   = None
WEIGHT_PATH   = None
MODEL_SLUG    = None

# ╭────────────────────────────── Local model cache ─────────────────────────────╮
BASE_DIR   = Path(__file__).parent
MODELS_DIR = BASE_DIR / "models"               # all checkpoints & tag files live here
MODELS_DIR.mkdir(exist_ok=True)
# ╰───────────────────────────────────────────────────────────────────────────────╯
# ╭────────────────────── Dynamic multi-model registry ─────────────────────────╮
REG = json.load(open(BASE_DIR / "model_registry.json", "r"))

class GatedHead(torch.nn.Module):
    def __init__(self, in_feats, n_cls):
        super().__init__()
        self.linear = torch.nn.Linear(in_feats, n_cls * 2)
        self.act, self.gate = torch.nn.Sigmoid(), torch.nn.Sigmoid()
        self.c = n_cls
    def forward(self, x):
        x = self.linear(x)
        return self.act(x[:, : self.c]) * self.gate(x[:, self.c:])

_model_cache: Dict[str, timm.models.VisionTransformer] = {}

def _download_file(url: str, dest: Path):
    r = requests.get(url, stream=True)
    r.raise_for_status()
    total = int(r.headers.get("content-length", 0))
    with tqdm(total=total, unit="B", unit_scale=True, desc=dest.name) as pbar:
        with open(dest, "wb") as f:
            for chunk in r.iter_content(chunk_size=8192):
                if chunk:
                    f.write(chunk)
                    pbar.update(len(chunk))
    return dest

def _extract_archive(path: Path, dest: Path):
    if path.suffix == "" and not zipfile.is_zipfile(path):
        path_zip = path.with_suffix(".zip")
        path.rename(path_zip)
        path = path_zip
    if zipfile.is_zipfile(path):
        with zipfile.ZipFile(path, "r") as zf:
            zf.extractall(dest)
        path.unlink()

def _find_repo_model_file(repo: str, subfolder: str | None) -> str | None:
    """Return a model filename from a Hugging Face repo if present."""
    patterns = (".onnx", ".safetensors", ".pt", ".bin")
    if HfApi is None:
        return None
    try:
        files = HfApi().list_repo_files(repo)
    except Exception:
        return None
    candidates = [f for f in files if f.lower().endswith(patterns)]
    if subfolder:
        sub = subfolder.strip("/") + "/"
        for f in candidates:
            if f.startswith(sub):
                return f
    return candidates[0] if candidates else None

def _find_repo_tags_file(repo: str, subfolder: str | None) -> str | None:
    """Return a tags filename from a Hugging Face repo if present."""
    patterns = (".json", ".csv")
    if HfApi is None:
        return None
    try:
        files = HfApi().list_repo_files(repo)
    except Exception:
        return None
    candidates = [f for f in files if f.lower().endswith(patterns)]
    if subfolder:
        sub = subfolder.strip("/") + "/"
        sub_candidates = [f for f in candidates if f.startswith(sub)]
        if sub_candidates:
            candidates = sub_candidates
    # Prefer files containing 'tag' in the name
    for f in candidates:
        if "tag" in Path(f).name.lower():
            return f
    return candidates[0] if candidates else None

# ────────────── Caption model setup ──────────────
# Available Vision–Language models (VLMs) with approximate VRAM needs (GB)
CAPTION_MODELS = {
    "JoyCaptioner": {"repo": "fancyfeast/llama-joycaption-beta-one-hf-llava", "vram": 14},
    "LLaVA-1.5": {"repo": "llava-hf/llava-1.5-7b-hf", "vram": 14},
    "Qwen-VL": {"repo": "Qwen/Qwen-VL", "vram": 16},
    "BLIP2": {"repo": "Salesforce/blip2-flan-t5-xl", "vram": 22},
    "InstructBLIP": {"repo": "Salesforce/instructblip-vicuna-7b", "vram": 16},
    "MiniGPT-4": {"repo": "Vision-CAIR/minigpt4-vicuna-7b", "vram": 16},
    "Kosmos-2": {"repo": "microsoft/kosmos-2-patch14-224", "vram": 12},
    "OpenFlamingo": {"repo": "openflamingo/OpenFlamingo-9B-vitl-mpt7b", "vram": 18},
}

DEFAULT_CAPTION_MODEL = "JoyCaptioner"
CAPTION_MODEL = CFG_CAPTION.get("model", DEFAULT_CAPTION_MODEL)
CAPTION_TOKEN = CFG_CAPTION.get("hf_token", "")
CAPTION_REPO = CAPTION_MODELS.get(CAPTION_MODEL, CAPTION_MODELS[DEFAULT_CAPTION_MODEL])["repo"]

CAPTION_CACHE_BASE = Path.home() / ".cache" / "caption_models"
CAPTION_CACHE_BASE.mkdir(parents=True, exist_ok=True)

_caption_cache: dict[tuple[str, str], LlavaForConditionalGeneration] = {}

def unload_classification_models() -> None:
    """Remove all classification models from cache and clear VRAM."""
    for m in list(_model_cache.values()):
        try:
            del m
        except Exception:
            pass
    _model_cache.clear()
    torch.cuda.empty_cache()
    gc.collect()

def unload_caption_models() -> None:
    """Remove cached caption models to free memory."""
    for m in list(_caption_cache.values()):
        try:
            del m
        except Exception:
            pass
    _caption_cache.clear()
    torch.cuda.empty_cache()
    gc.collect()

def load_caption_model(repo: str, device: torch.device, hf_token: str | None = None) -> LlavaForConditionalGeneration:
    key = (repo, str(device))
    if key in _caption_cache:
        return _caption_cache[key]
    # unload any previously cached models so only one caption model stays in memory
    unload_caption_models()
<<<<<<< HEAD
    # Register optional model classes (Kosmos-2, BLIP variants, etc.)
    ensure_caption_dependencies()
=======
    # Register Kosmos-2 classes in case the captioning model depends on them
    ensure_kosmos2_registered()
>>>>>>> a766aff0
    if hf_token:
        from huggingface_hub import login
        login(hf_token, add_to_git_credential=True)
    cache_dir = CAPTION_CACHE_BASE / repo.replace("/", "_")
    ensure_kosmos2_registered()
    processor = AutoProcessor.from_pretrained(
        repo,
        cache_dir=cache_dir,
        token=hf_token or None,
        trust_remote_code=True,
    )
    try:
        model = LlavaForConditionalGeneration.from_pretrained(
            repo,
            torch_dtype=torch.bfloat16,
            device_map={"": device.index if device.type == "cuda" else "cpu"},
            cache_dir=cache_dir,
            token=hf_token or None,
            trust_remote_code=True,
        )
    except ValueError as e:
        if "Unrecognized configuration class" in str(e):
            ensure_caption_dependencies()
            model = LlavaForConditionalGeneration.from_pretrained(
                repo,
                torch_dtype=torch.bfloat16,
                device_map={"": device.index if device.type == "cuda" else "cpu"},
                cache_dir=cache_dir,
                token=hf_token or None,
                trust_remote_code=True,
            )
        else:
            raise
    model.processor = processor
    model.eval()
    _caption_cache[key] = model
    return model

CAPTION_TYPE_MAP = {
    "Descriptive": [
        "Write a detailed description for this image.",
        "Write a detailed description for this image in {word_count} words or less.",
        "Write a {length} detailed description for this image.",
    ],
    "Descriptive (Casual)": [
        "Write a descriptive caption for this image in a casual tone.",
        "Write a descriptive caption for this image in a casual tone within {word_count} words.",
        "Write a {length} descriptive caption for this image in a casual tone.",
    ],
    "Straightforward": [
        "Write a straightforward caption for this image. Begin with the main subject and medium. Mention pivotal elements—people, objects, scenery—using confident, definite language. Focus on concrete details like color, shape, texture, and spatial relationships. Show how elements interact. Omit mood and speculative wording. If text is present, quote it exactly. Note any watermarks, signatures, or compression artifacts. Never mention what's absent, resolution, or unobservable details. Vary your sentence structure and keep the description concise, without starting with “This image is…” or similar phrasing.",
        "Write a straightforward caption for this image within {word_count} words. Begin with the main subject and medium. Mention pivotal elements—people, objects, scenery—using confident, definite language. Focus on concrete details like color, shape, texture, and spatial relationships. Show how elements interact. Omit mood and speculative wording. If text is present, quote it exactly. Note any watermarks, signatures, or compression artifacts. Never mention what's absent, resolution, or unobservable details. Vary your sentence structure and keep the description concise, without starting with “This image is…” or similar phrasing.",
        "Write a {length} straightforward caption for this image. Begin with the main subject and medium. Mention pivotal elements—people, objects, scenery—using confident, definite language. Focus on concrete details like color, shape, texture, and spatial relationships. Show how elements interact. Omit mood and speculative wording. If text is present, quote it exactly. Note any watermarks, signatures, or compression artifacts. Never mention what's absent, resolution, or unobservable details. Vary your sentence structure and keep the description concise, without starting with “This image is…” or similar phrasing.",
    ],
    "Stable Diffusion Prompt": [
        "Output a stable diffusion prompt that is indistinguishable from a real stable diffusion prompt.",
        "Output a stable diffusion prompt that is indistinguishable from a real stable diffusion prompt. {word_count} words or less.",
        "Output a {length} stable diffusion prompt that is indistinguishable from a real stable diffusion prompt.",
    ],
    "MidJourney": [
        "Write a MidJourney prompt for this image.",
        "Write a MidJourney prompt for this image within {word_count} words.",
        "Write a {length} MidJourney prompt for this image.",
    ],
    "Danbooru tag list": [
        "Generate only comma-separated Danbooru tags (lowercase_underscores). Strict order: `artist:`, `copyright:`, `character:`, `meta:`, then general tags. Include counts (1girl), appearance, clothing, accessories, pose, expression, actions, background. Use precise Danbooru syntax. No extra text.",
        "Generate only comma-separated Danbooru tags (lowercase_underscores). Strict order: `artist:`, `copyright:`, `character:`, `meta:`, then general tags. Include counts (1girl), appearance, clothing, accessories, pose, expression, actions, background. Use precise Danbooru syntax. No extra text. {word_count} words or less.",
        "Generate only comma-separated Danbooru tags (lowercase_underscores). Strict order: `artist:`, `copyright:`, `character:`, `meta:`, then general tags. Include counts (1girl), appearance, clothing, accessories, pose, expression, actions, background. Use precise Danbooru syntax. No extra text. {length} length.",
    ],
    "e621 tag list": [
        "Write a comma-separated list of e621 tags in alphabetical order for this image. Start with the artist, copyright, character, species, meta, and lore tags (if any), prefixed by 'artist:', 'copyright:', 'character:', 'species:', 'meta:', and 'lore:'. Then all the general tags.",
        "Write a comma-separated list of e621 tags in alphabetical order for this image. Start with the artist, copyright, character, species, meta, and lore tags (if any), prefixed by 'artist:', 'copyright:', 'character:', 'species:', 'meta:', and 'lore:'. Then all the general tags. Keep it under {word_count} words.",
        "Write a {length} comma-separated list of e621 tags in alphabetical order for this image. Start with the artist, copyright, character, species, meta, and lore tags (if any), prefixed by 'artist:', 'copyright:', 'character:', 'species:', 'meta:', and 'lore:'. Then all the general tags.",
    ],
    "Rule34 tag list": [
        "Write a comma-separated list of rule34 tags in alphabetical order for this image. Start with the artist, copyright, character, and meta tags (if any), prefixed by 'artist:', 'copyright:', 'character:', and 'meta:'. Then all the general tags.",
        "Write a comma-separated list of rule34 tags in alphabetical order for this image. Start with the artist, copyright, character, and meta tags (if any), prefixed by 'artist:', 'copyright:', 'character:', and 'meta:'. Then all the general tags. Keep it under {word_count} words.",
        "Write a {length} comma-separated list of rule34 tags in alphabetical order for this image. Start with the artist, copyright, character, and meta tags (if any), prefixed by 'artist:', 'copyright:', 'character:', and 'meta:'. Then all the general tags.",
    ],
    "Booru-like tag list": [
        "Write a list of Booru-like tags for this image.",
        "Write a list of Booru-like tags for this image within {word_count} words.",
        "Write a {length} list of Booru-like tags for this image.",
    ],
    "Art Critic": [
        "Analyze this image like an art critic would with information about its composition, style, symbolism, the use of color, light, any artistic movement it might belong to, etc.",
        "Analyze this image like an art critic would with information about its composition, style, symbolism, the use of color, light, any artistic movement it might belong to, etc. Keep it within {word_count} words.",
        "Analyze this image like an art critic would with information about its composition, style, symbolism, the use of color, light, any artistic movement it might belong to, etc. Keep it {length}.",
    ],
    "Product Listing": [
        "Write a caption for this image as though it were a product listing.",
        "Write a caption for this image as though it were a product listing. Keep it under {word_count} words.",
        "Write a {length} caption for this image as though it were a product listing.",
    ],
    "Social Media Post": [
        "Write a caption for this image as if it were being used for a social media post.",
        "Write a caption for this image as if it were being used for a social media post. Limit the caption to {word_count} words.",
        "Write a {length} caption for this image as if it were being used for a social media post.",
    ],
}

NAME_OPTION = "If there is a person/character in the image you must refer to them as {name}."


def build_prompt(caption_type: str, caption_length: str | int, extra_options: list[str], name_input: str) -> str:
    if caption_length == "any":
        idx = 0
    elif isinstance(caption_length, str) and caption_length.isdigit():
        idx = 1
    else:
        idx = 2
    prompt = CAPTION_TYPE_MAP[caption_type][idx]
    if extra_options:
        prompt += " " + " ".join(extra_options)
    return prompt.format(name=name_input or "{NAME}", length=caption_length, word_count=caption_length)


def toggle_name_box(selected_options: list[str]):
    return gr.update(visible=NAME_OPTION in selected_options)

def update_classify_vram(models: list[str]):
    total = sum(CLASSIFIER_VRAM.get(m, 0) for m in models)
    msg = f"Estimated VRAM required: ~{total} GB"
    if total > 24:
        msg += " – enable multiple GPUs"
    return gr.update(value=msg)

def update_caption_vram(model: str):
    info = CAPTION_MODELS.get(model, {})
    vram = info.get("vram", 0)
    msg = f"Estimated VRAM required: ~{vram} GB"
    if vram > 24:
        msg += " – enable multiple GPUs"
    return gr.update(value=msg)

def caption_once(
    img: Image.Image,
    prompt: str,
    temperature: float,
    top_p: float,
    max_new_tokens: int,
    device: torch.device,
    repo: str = CAPTION_REPO,
    hf_token: str | None = None,
) -> str:
    model = load_caption_model(repo, device, hf_token)
    processor = model.processor
    image_token = getattr(processor, "image_token", None)
    if image_token is None and hasattr(processor, "tokenizer"):
        image_token = getattr(processor.tokenizer, "image_token", None)
    if image_token is None:
        image_token = "<image>"
    convo = [
        {"role": "system", "content": "You are a helpful assistant."},
        {
            "role": "user",
            "content": [
                {"type": "image"},
                {"type": "text", "text": prompt.strip()},
            ],
        },
    ]
    try:
        convo_str = processor.apply_chat_template(
            convo,
            tokenize=False,
            add_generation_prompt=True,
        )
    except Exception:
        # Fallback to string content for older templates
        convo_fallback = [
            {"role": "system", "content": "You are a helpful assistant."},
            {"role": "user", "content": f"{image_token}\n{prompt.strip()}"},
        ]
        try:
            convo_str = processor.apply_chat_template(
                convo_fallback,
                tokenize=False,
                add_generation_prompt=True,
            )
        except Exception:
            convo_str = f"{image_token}\n{prompt.strip()}"
    inputs = processor(images=img, text=convo_str, return_tensors="pt")
    inputs = {k: v.to(device) if hasattr(v, "to") else v for k, v in inputs.items()}

    image_tensor = None
    for k in ("pixel_values", "image", "images"):
        if k in inputs and isinstance(inputs[k], torch.Tensor):
            image_tensor = inputs[k]
            break

    if image_tensor is None:
        for k in ("pixel_values", "image", "images"):
            if hasattr(inputs, k) and isinstance(getattr(inputs, k), torch.Tensor):
                image_tensor = getattr(inputs, k)
                break

    if image_tensor is None:
        for v in inputs.values():
            if isinstance(v, torch.Tensor) and v.ndim >= 3:
                image_tensor = v
                break

    if image_tensor is None:
        for attr in dir(inputs):
            val = getattr(inputs, attr, None)
            if isinstance(val, torch.Tensor) and val.ndim >= 3:
                image_tensor = val
                break

    if image_tensor is None:
        raise KeyError("No image tensor found in processor output")

    inputs["pixel_values"] = image_tensor.to(torch.bfloat16)

    out = model.generate(
        **{
            "input_ids": inputs["input_ids"],
            "attention_mask": inputs.get("attention_mask"),
            pixel_key: inputs[pixel_key],
        },
        max_new_tokens=max_new_tokens,
        do_sample=temperature > 0,
        temperature=temperature if temperature > 0 else None,
        top_p=top_p if temperature > 0 else None,
        use_cache=True,
    )
    return processor.batch_decode(out[:, inputs["input_ids"].shape[-1]:])[0].strip()


def caption_single(img: Image.Image, caption_type: str, caption_length: str | int,
                   extra_opts: list[str], name_field: str,
                   temperature: float, top_p: float, max_new_tokens: int,
                   devices: list[str],
                   repo: str = CAPTION_REPO,
                   hf_token: str | None = None):
    if img is None:
        return ""
    unload_classification_models()
    device = _pick_device(devices)
    prompt = build_prompt(caption_type, caption_length, extra_opts, name_field)
    return caption_once(img, prompt, temperature, top_p, max_new_tokens,
                        device, repo=repo, hf_token=hf_token)

def local_path(spec: dict, fname: str, key: str) -> Path:
    sub = spec.get("subfolder", "") or key
    return MODELS_DIR / sub / fname

def load_model(key: str, device: torch.device, progress: gr.Progress | None = None):
    """
    Returns a VisionTransformer for `key`, cached per device.
    If the model files are missing they are downloaded with a tiny
    progress bar so the user can see what's happening.
    """
    spec = REG[key]
    cache_k = f"{key}|{device}"
    if cache_k in _model_cache:
        return _model_cache[cache_k]

    # target path under ./models/<subfolder>/<filename>
    # 1️⃣ choose *root* dir once (no nested subfolder here)
    ckpt_root = MODELS_DIR  # .../models
    sub_local = spec.get("subfolder") or key
    ckpt_path = ckpt_root / sub_local / spec["filename"]

    # 2️⃣ download: place files inside the model's subfolder
    if not ckpt_path.exists():
        (ckpt_root / sub_local).mkdir(parents=True, exist_ok=True)
        tracker = progress or gr.Progress(track_tqdm=True)
        tracker(0, desc=f"Downloading {key} …", total=1, unit="file")

        if spec.get("repo"):
            sub_remote = spec.get("subfolder") or None
            try:
                hf_hub_download(
                    repo_id=spec["repo"],
                    subfolder=sub_remote,
                    filename=spec["filename"],
                    local_dir=ckpt_root / sub_local,
                )
            except EntryNotFoundError:
                alt_path = None
                try:
                    hf_hub_download(
                        repo_id=spec["repo"],
                        filename=f"{spec['subfolder']}/{spec['filename']}",
                        local_dir=ckpt_root / sub_local,
                    )
                except EntryNotFoundError:
                    try:
                        hf_hub_download(
                            repo_id=spec["repo"],
                            filename=spec["filename"],
                            local_dir=ckpt_root / sub_local,
                        )
                    except EntryNotFoundError:
                        alt_path = _find_repo_model_file(spec["repo"], sub_remote)
                        if not alt_path:
                            alt_path = _find_repo_model_file(spec["repo"], None)
                        if alt_path:
                            hf_hub_download(
                                repo_id=spec["repo"],
                                filename=alt_path,
                                local_dir=ckpt_root / sub_local,
                            )
                            ckpt_path = ckpt_root / sub_local / Path(alt_path).name
                            dl_path = (ckpt_root / sub_local) / Path(alt_path).name
                            if dl_path.exists() and not ckpt_path.exists():
                                ckpt_path.parent.mkdir(parents=True, exist_ok=True)
                                dl_path.rename(ckpt_path)
                        else:
                            raise
        elif spec.get("urls"):
            for url in spec["urls"]:
                fname = url.split("/")[-1]
                dest = ckpt_root / sub_local / fname
                _download_file(url, dest)
                _extract_archive(dest, ckpt_root / sub_local)
            if key == "z3d_convnext":
                base = ckpt_root / sub_local / "Z3D-E621-Convnext"
                src = base / "Z3D-E621-Convnext.onnx"
                dst = base / "model.onnx"
                if src.exists() and not dst.exists():
                    src.rename(dst)
                src_csv = base / "tags-selected.csv"
                dst_csv = base / "tags.csv"
                if src_csv.exists() and not dst_csv.exists():
                    src_csv.rename(dst_csv)
        else:
            raise ValueError("No download source for model")

        alt = ckpt_root / sub_local / spec["filename"]
        if alt.exists() and not ckpt_path.exists():
            ckpt_path.parent.mkdir(parents=True, exist_ok=True)
            alt.rename(ckpt_path)

        tracker(1)

    if spec.get("backend", "pytorch") == "onnx":
        providers = ["CUDAExecutionProvider", "CPUExecutionProvider"] if device.type == "cuda" else ["CPUExecutionProvider"]
        session = ort.InferenceSession(str(ckpt_path), providers=providers)
        setattr(session, "_registry_key", key)
        _model_cache[cache_k] = session
        return session
    else:
        m = timm.create_model(spec["timm_id"],
                              pretrained=False,
                              num_classes=spec["num_classes"]).to(device)
        if spec.get("head_type", "gated") == "gated":
            m.head = GatedHead(min(m.head.weight.shape), spec["num_classes"])
        else:
            m.head = torch.nn.Linear(min(m.head.weight.shape), spec["num_classes"])

        safetensors.torch.load_model(m, str(ckpt_path), strict=False)

        m.to(device)
        m.eval()
        setattr(m, "_registry_key", key)
        _model_cache[cache_k] = m
        return m
# ╰──────────────────────────────────────────────────────────────────────────────╯

# ╭──────────── Image transforms ──────────────╮
class Fit(torch.nn.Module):
    def __init__(self, bounds, *, interpolation=InterpolationMode.LANCZOS, grow=True, pad=None):
        super().__init__()
        self.b = (bounds, bounds) if isinstance(bounds, int) else bounds
        self.inter = interpolation
        self.grow = grow
        self.pad = pad

    def forward(self, img: Image.Image):
        w, h = img.size
        bw, bh = self.b
        s = min(bw / w, bh / h)
        s = min(s, 1.0) if not self.grow else s
        if s != 1:
            img = TF.resize(img, (round(h * s), round(w * s)), self.inter)
        if self.pad is None:
            return img
        ph, pw = bh - img.size[1], bw - img.size[0]
        return TF.pad(img, (pw // 2, ph // 2, pw - pw // 2, ph - ph // 2), self.pad)


class CompositeAlpha(torch.nn.Module):
    def __init__(self, background: tuple[float, float, float] | float):
        super().__init__()
        bg = (background, background, background) if isinstance(background, float) else background
        self.register_buffer("bg", torch.tensor(bg).view(3, 1, 1))

    def forward(self, img: torch.Tensor) -> torch.Tensor:  # type: ignore[override]
        if img.shape[-3] == 3:
            return img
        a = img[..., 3:, :, :]
        return img[..., :3, :, :] * a + self.bg * (1 - a)


TRANSFORM = transforms.Compose(
    [
        Fit((384, 384)),
        transforms.ToTensor(),
        CompositeAlpha(0.5),
        transforms.Normalize([0.5] * 3, [0.5] * 3, inplace=True),
        transforms.CenterCrop((384, 384)),
    ]
)

# CLIP-style preprocessing for eva02_clip_7704
TRANSFORM_CLIP = transforms.Compose(
    [
        transforms.Resize((384, 384)),
        transforms.ToTensor(),
        CompositeAlpha(0.5),
        transforms.Normalize([0.485, 0.456, 0.406], [0.229, 0.224, 0.225]),
    ]
)


class BGR(torch.nn.Module):
    """Swap channels from RGB to BGR for models trained with OpenCV."""

    def forward(self, tensor: torch.Tensor) -> torch.Tensor:  # type: ignore[override]
        return tensor[[2, 1, 0], ...]


class OpenCVPadResize(torch.nn.Module):
    """Pad to square with white background and resize using OpenCV."""

    def __init__(self, size: int):
        super().__init__()
        self.size = size

    def forward(self, img: Image.Image) -> torch.Tensor:  # type: ignore[override]
        arr = np.array(img.convert("RGB"))
        arr = cv2.cvtColor(arr, cv2.COLOR_RGB2BGR)
        h, w = arr.shape[:2]
        max_len = max(h, w)
        pad_x = max_len - w
        pad_y = max_len - h
        arr = np.pad(
            arr,
            ((pad_y // 2, pad_y - pad_y // 2), (pad_x // 2, pad_x - pad_x // 2), (0, 0)),
            mode="constant",
            constant_values=255,
        )
        interp = cv2.INTER_AREA if max_len > self.size else cv2.INTER_LANCZOS4
        arr = cv2.resize(arr, (self.size, self.size), interpolation=interp)
        return torch.from_numpy(arr.astype(np.float32)).permute(2, 0, 1)


# OpenCV-based preprocessing for the Z3D ConvNeXt model following the data
# curation tool implementation. The image is padded to a square with a white
# background, resized to ``size`` and returned as BGR float32 values.
def _make_z3d_transform(size: int) -> torch.nn.Module:
    return OpenCVPadResize(size)

TRANSFORM_Z3D = _make_z3d_transform(448)

def get_transform(model_key: str):
    """Return the correct preprocessing transform for the model."""
    if model_key == "z3d_convnext":
        spec = REG.get(model_key, {})
        size = int(spec.get("input_dims", [448, 448])[0])
        return _make_z3d_transform(size) if size != 448 else TRANSFORM_Z3D
    if model_key == "eva02_clip_7704":
        return TRANSFORM_CLIP
    base = TRANSFORM
    if model_key == "eva02_vit_8046":
        return transforms.Compose([*base.transforms, BGR()])
    return base
# ╰────────────────────────────────────────────╯

# ╭──────────── Tags & helpers ─────────────╮
_TAGS: dict[str, list[str]] = {}
_TAG_TO_IDX: dict[str, dict[str, int]] = {}

def _parse_tags_file(path: Path, *, column: int = 0, skip_first_line: bool = False) -> tuple[list[str], dict[str, int]]:
    """Return (tags_list, tag_to_idx) for ``path`` supporting JSON or CSV."""
    if path.suffix.lower() == ".json":
        data = json.loads(path.read_text(encoding="utf-8"))
        if isinstance(data, dict):
            mapping = {k.replace("_", " "): int(v) for k, v in data.items()}
            size = max(mapping.values()) + 1
            tags = [""] * size
            for tag, idx in mapping.items():
                if idx < size:
                    tags[idx] = tag
        elif isinstance(data, list):
            tags = [str(t).replace("_", " ") for t in data]
            mapping = {t: i for i, t in enumerate(tags)}
        else:
            raise ValueError(f"Unsupported JSON format: {path}")
    elif path.suffix.lower() == ".csv":
        import csv
        tags = []
        with open(path, newline="", encoding="utf-8") as f:
            reader = csv.reader(f)
            header = next(reader, None)
            if not skip_first_line:
                if header and any(h.lower() in {"name", "tag", "tags"} for h in header) and column == 0:
                    idx = next(i for i, h in enumerate(header) if h.lower() in {"name", "tag", "tags"})
                else:
                    if header and column < len(header):
                        tags.append(header[column])
                    idx = column
            else:
                idx = column
            for row in reader:
                if len(row) > idx:
                    tags.append(row[idx])
        tags = [t.strip().replace("_", " ") for t in tags]
        mapping = {t: i for i, t in enumerate(tags)}
    else:
        raise ValueError(f"Unknown tag file type: {path}")
    return tags, mapping


def load_tags(model_key: str) -> tuple[list[str], dict[str, int]]:
    """Load and cache the tag list for ``model_key`` on first use."""
    if model_key in _TAGS:
        return _TAGS[model_key], _TAG_TO_IDX[model_key]

    spec = REG[model_key]
    fname = spec.get("tags_file")
    if not fname:
        raise ValueError(f"Model {model_key} missing 'tags_file'")
    path = local_path(spec, fname, model_key)

    if not path.exists():
        if spec.get("repo"):
            sub_remote = spec.get("subfolder") or None
            try:
                hf_hub_download(
                    repo_id=spec["repo"],
                    subfolder=sub_remote,
                    filename=fname,
                    local_dir=MODELS_DIR / (spec.get("subfolder") or model_key),
                )
            except EntryNotFoundError:
                downloaded = False
                for alt in (
                    f"{spec['subfolder']}/{fname}" if spec.get("subfolder") else None,
                    fname,
                ):
                    if not alt:
                        continue
                    try:
                        hf_hub_download(
                            repo_id=spec["repo"],
                            filename=alt,
                            local_dir=MODELS_DIR / (spec.get("subfolder") or model_key),
                        )
                        downloaded = True
                        break
                    except EntryNotFoundError:
                        continue
                if not downloaded:
                    alt_path = _find_repo_tags_file(spec["repo"], sub_remote)
                    if not alt_path:
                        alt_path = _find_repo_tags_file(spec["repo"], None)
                    if not alt_path:
                        raise
                    hf_hub_download(
                        repo_id=spec["repo"],
                        filename=alt_path,
                        local_dir=MODELS_DIR / (spec.get("subfolder") or model_key),
                    )
                    alt_local = MODELS_DIR / (spec.get("subfolder") or model_key) / alt_path
                    new_local = MODELS_DIR / (spec.get("subfolder") or model_key) / Path(alt_path).name
                    if alt_local.exists() and not new_local.exists():
                        new_local.parent.mkdir(parents=True, exist_ok=True)
                        alt_local.rename(new_local)
                    path = new_local
        elif spec.get("urls"):
            for url in spec["urls"]:
                dest = MODELS_DIR / (spec.get("subfolder") or model_key) / url.split("/")[-1]
                _download_file(url, dest)
                _extract_archive(dest, MODELS_DIR / (spec.get("subfolder") or model_key))
        else:
            raise ValueError(f"No download source for tags file of {model_key}")

        alt = MODELS_DIR / (spec.get("subfolder") or model_key) / fname
        if alt.exists() and not path.exists():
            path.parent.mkdir(parents=True, exist_ok=True)
            alt.rename(path)

    column = int(spec.get("use_column_number", 0))
    skip = bool(spec.get("skip_first_line", False))
    tags, mapping = _parse_tags_file(path, column=column, skip_first_line=skip)
    if model_key == "eva02_clip_7704":
        placeholders = [f"placeholder{i}" for i in range(3)]
        if len(tags) + len(placeholders) == spec.get("num_classes", len(tags)):
            tags.extend(placeholders)
            for i, p in enumerate(placeholders, start=len(mapping)):
                mapping[p] = i
    _TAGS[model_key] = tags
    _TAG_TO_IDX[model_key] = mapping
    return tags, mapping

def classify_tensor(
    t: torch.Tensor,
    m,
    thr: float,
    tags: list[str],
    head_type: str = "gated",
    backend: str = "pytorch",
):
    with torch.no_grad():
        if backend == "onnx":
            input_name = m.get_inputs()[0].name
            output_name = m.get_outputs()[0].name
            arr = t.cpu()
            shape = m.get_inputs()[0].shape
            if len(shape) == 4:
                if str(shape[1]) == "3":  # NCHW
                    target = tuple(int(x) for x in shape[2:4] if isinstance(x, int))
                    if len(target) == 2 and arr.shape[2:] != target:
                        arr = F.interpolate(arr, size=target, mode="bilinear", align_corners=False)
                    np_input = arr.numpy()
                elif str(shape[-1]) == "3":  # NHWC
                    target = tuple(int(x) for x in shape[1:3] if isinstance(x, int))
                    if len(target) == 2 and arr.shape[2:] != target:
                        arr = F.interpolate(arr, size=target, mode="bilinear", align_corners=False)
                    np_input = arr.permute(0, 2, 3, 1).numpy()
                else:
                    np_input = arr.numpy()
            else:
                np_input = arr.numpy()

            out = m.run([output_name], {input_name: np_input})[0]
            logits = torch.from_numpy(out)[0]
            if 0.0 <= float(logits.min()) and float(logits.max()) <= 1.0:
                probits = logits
            else:
                probits = torch.sigmoid(logits)
        else:
            logits = m(t)[0]
            probits = torch.sigmoid(logits) if head_type == "linear" else logits

        vals, idxs = probits.cpu().topk(min(250, len(tags)))
    sc = {tags[i.item()]: v.item() for i, v in zip(idxs, vals) if i.item() < len(tags)}
    filt = {k: v for k, v in sc.items() if v > thr}
    return ", ".join(filt.keys()), sc
# ╰──────────────────────────────────────────╯

# ╭──────────── Grad-CAM ─────────────╮
def _best_grid(n: int) -> tuple[int, int]:
    """Return (h, w) such that h × w = n and h is closest to √n."""
    root = int(math.sqrt(n))
    for h in range(root, 0, -1):
        if n % h == 0:
            return h, n // h
    return 1, n

def _patch_grid_from_token_count(P: int, img_h: int, img_w: int) -> tuple[int, int]:
    """
    Infer (h, w) such that
      • h * w == P
      • h divides img_h  AND  w divides img_w     (keeps patches aligned)
      • |h - sqrt(P)| is minimal  (looks as square as possible)
    """
    best = None
    root = int(math.sqrt(P))
    for h in range(1, root + 1):
        if P % h:
            continue
        w = P // h
        if img_h % h or img_w % w:           # must tile the padded square
            continue
        best = (h, w)
    return best if best else (root, P // root)


# ───────────────── Patch-grid helper (robust) ─────────────────
def _patch_grid(model, P: int) -> tuple[int, int]:
    """
    Return (H, W) patch grid for ViT / SigLIP / DeiT / etc.

    Priority:
    1.  Use (img_size // proj.stride)              ← handles rectangular strides
    2.  Use model.patch_embed.grid_size            ← only if it matches P
    3.  Derive a factor pair of P (fallback)
    """
    pe = getattr(model, "patch_embed", None)
    if pe is not None:
        # --- 1. derive from conv stride (works for SigLIP & friends)
        img_sz   = getattr(pe, "img_size", None)
        proj     = getattr(pe, "proj", None)
        if img_sz is not None and proj is not None and hasattr(proj, "stride"):
            ih, iw = (img_sz if isinstance(img_sz, (tuple, list)) else (img_sz, img_sz))
            sh, sw = proj.stride if isinstance(proj.stride, tuple) else (proj.stride, proj.stride)
            h, w = ih // sh, iw // sw
            if h * w == P:
                return h, w

        # --- 2. trust grid_size *only* if area matches
        gs = getattr(pe, "grid_size", None)
        if gs is not None and int(gs[0]) * int(gs[1]) == P:
            return int(gs[0]), int(gs[1])

    # --- 3. generic square-ish fallback
    root = int(math.sqrt(P))
    for h in range(root, 0, -1):
        if P % h == 0:
            return h, P // h
    return 1, P

# ─────────────────────────  DEBUG helper  ─────────────────────────
def debug_show_patch_coords(model, *, img_size=384, square=216):
    """
    Returns a PIL image in which every patch is coloured by its (row, col) id.
    Lets you see whether reshape(h, w) maps patches to the right pixels.
    """
    P = getattr(model.patch_embed, "num_patches", None) or model.patch_embed.num_patches
    h, w = _patch_grid_from_token_count(P, img_size, img_size)
    grid = np.arange(P, dtype=np.float32).reshape(h, w)

    # normalise 0-1 for a colourmap
    grid -= grid.min();  grid /= grid.max()

    rgb = (cm.viridis(grid)[..., :3] * 255).astype("uint8")
    im  = Image.fromarray(rgb, mode="RGB")

    im = im.resize((square, square), Image.NEAREST)     # coarse upscale (blocky)
    im = im.resize((img_size, img_size), Image.BICUBIC) # pad back to square
    return im


# 1️⃣ get_cam_array  ───────────────────────────────────────────
def get_cam_array(img: Image.Image, tag: str, model, tag_to_idx, model_key: str):
    dev = next(model.parameters()).device
    idx = tag_to_idx.get(tag)
    if idx is None:
        return np.zeros((1, 1))

    t = get_transform(model_key)(img.convert("RGBA")).unsqueeze(0).to(dev).requires_grad_(True)

    acts, grads = {}, {}
    def fwd(_, __, o): acts["v"] = o
    def bwd(_, gi, go): grads["v"] = go[0]

    h1 = model.norm.register_forward_hook(fwd)
    h2 = model.norm.register_full_backward_hook(bwd)

    try:
        model.zero_grad(set_to_none=True)
        model(t)[0, idx].backward()

        a = acts["v"].squeeze(0)
        g = grads["v"].squeeze(0)
        w = g.mean(1)
        cam_1d = torch.relu((a * w[:, None]).sum(0)).detach().cpu().numpy()

        h, w_ = _patch_grid_from_token_count(cam_1d.size, 384, 384)
        print(f"debug print right after the _patch_grid_from_token_count call, but before the return cam_1d.reshape(h, w_), a   call:")
        print("TOKEN COUNT:", cam_1d.size, "→ grid", h, "×", w_)

        return cam_1d.reshape(h, w_), a
    finally:
        h1.remove(); h2.remove()

def _rgba_to_heat(rgba: Image.Image) -> np.ndarray:
    """
    Convert a CAM RGBA overlay (216×216, uint8) into a float32 heat array
    shaped (H, W, 4) where the last dim is premultiplied RGB + α channel.

    • RGB channels are divided by 255 and multiplied by α/255
    • α is kept as α/255
    """
    arr = np.asarray(rgba, dtype=np.float32) / 255.0      # H,W,4
    rgb, a = arr[..., :3], arr[..., 3:4]
    return np.concatenate([rgb * a, a], axis=-1)          # premult RGB, keep α


def create_cam_visualization_pil(image_pil: Image.Image, cam: np.ndarray,
                                 *, alpha: float = 0.6, vis_threshold: float = 0.2) -> Image.Image:
    """Exact port of the HF‑demo visualiser."""
    if cam is None:
        return image_pil

    w, h = image_pil.size
    size = max(w, h)

    cam -= cam.min()
    cam /= cam.max() + 1e-8

    colormap = cm.get_cmap("inferno")
    cam_rgb = colormap(cam)[..., :3]  # (H,W,3) float64 0‑1

    cam_alpha = (cam >= vis_threshold).astype(np.float32) * alpha
    cam_rgba = np.dstack((cam_rgb, cam_alpha))

    cam_pil = Image.fromarray((cam_rgba * 255).astype(np.uint8), mode="RGBA")
    cam_pil = cam_pil.resize((216, 216), Image.NEAREST)          # keep blocky
    cam_pil = cam_pil.resize((size, size), Image.BICUBIC)
    cam_pil = transforms.CenterCrop((h, w))(cam_pil)

    return Image.alpha_composite(image_pil.convert("RGBA"), cam_pil)

def _cam_to_overlay(cam: np.ndarray, img: Image.Image,
                    *, alpha: float, thr: float) -> Image.Image:
    """
    cam : 2-D float array (already normalised 0-1)
    img : original PIL image   (for final crop size)
    Returns: PIL RGBA image sized exactly like *img*.
    """
    cm_rgb     = (cm.inferno(cam)[..., :3] * 255).astype("uint8")
    alpha_mask = ((cam >= thr) * alpha * 255).astype("uint8")
    cam_rgba   = np.dstack((cm_rgb, alpha_mask))

    cam_pil = Image.fromarray(cam_rgba, "RGBA")
    cam_pil = cam_pil.resize((216, 216), Image.NEAREST)          # keep blocky
    size    = max(img.size)
    cam_pil = cam_pil.resize((size, size), Image.BICUBIC)
    cam_pil = transforms.CenterCrop(img.size[::-1])(cam_pil)     # exactly img.size
    return cam_pil

def _extract_overlay_pixels(composite: Image.Image, background: Image.Image) -> np.ndarray:
    """
    Given the CAM-composited RGBA image returned by `grad_cam()` and the
    original RGBA background, return a float32 array of shape (H, W, 4)
    that contains *only* the coloured heat-map (premultiplied RGB + α).

    Pixels where the composite == background have α = 0.
    """
    fg = np.asarray(composite.convert("RGBA"), dtype=np.float32)
    bg = np.asarray(background.convert("RGBA"), dtype=np.float32)

    # anything identical to the background means "no heat" → α = 0
    diff = np.any(fg != bg, axis=-1, keepdims=True).astype(np.float32)
    a    = diff[..., 0:1]            # 1 where heat present, else 0
    rgb  = fg[..., :3] - bg[..., :3] # colour relative to background
    rgb  = np.clip(rgb, 0, 255)      # safety clamp

    premul = np.concatenate([rgb * (a / 255.0), a], axis=-1) / 255.0
    return premul                    # H,W,4 float32 premult


def grad_cam(img: Image.Image, tag: str, m: torch.nn.Module,
             tag_to_idx: dict[str, int],
             alpha: float, thr: float = 0.2,
             model_key: str | None = None) -> Image.Image:
    """Fully matches the HuggingFace demo Grad‑CAM pipeline."""
    dev = next(m.parameters()).device
    idx = tag_to_idx.get(tag)
    if idx is None:
        return img, Image.new("RGBA", img.size, (0, 0, 0, 0))

    key = model_key or getattr(m, "_registry_key", None)
    tensor = get_transform(key if key else "")(img.convert("RGBA")).unsqueeze(0).to(dev)

    gradients, activations = {}, {}

    def hook_fwd(_, __, out):
        activations["value"] = out

    def hook_bwd(_, grad_in, grad_out):
        gradients["value"] = grad_out[0]

    h1 = m.norm.register_forward_hook(hook_fwd)
    h2 = m.norm.register_full_backward_hook(hook_bwd)

    logits = m(tensor)[0]
    m.zero_grad()
    logits[idx].backward(retain_graph=True)

    with torch.no_grad():
        patch_grads = gradients["value"]          # (B, P, E)
        patch_acts  = activations["value"]        # (B, P, E)

        weights = patch_grads.mean(dim=1).squeeze(0)      # (E,)
        cam_1d = torch.einsum("pe,e->p", patch_acts.squeeze(0), weights)
        cam_1d = torch.relu(cam_1d)

        P = cam_1d.numel()
        h, w_ = _best_grid(P)                       # 27×27 for ViT‑384, 24×48 for SigLIP, etc.
        cam = cam_1d.reshape(h, w_).cpu().numpy()
        cam -= cam.min()
        cam /= cam.max() + 1e-8

    h1.remove(); h2.remove()

    # Create RGBA heat‑map overlay then composite it over the source image
    overlay = _cam_to_overlay(cam, img, alpha=alpha, thr=thr)
    comp    = Image.alpha_composite(img.convert("RGBA"), overlay)
    return comp, overlay             # second result is the pure heat-map RGBA
# ╰─────────────────────────────────────╯


def grad_cam_average(img: Image.Image, tag: str, model_keys, alpha, thr=0.2):
    """
    1. Call grad_cam() for every selected model, but keep only the RGBA overlay.
    2. Convert each overlay to float premultiplied-RGBA.
    3. Average pixel-wise.
    4. Lay one averaged overlay back onto the untouched source image.
    """
    dev = torch.device("cuda:0" if torch.cuda.is_available() else "cpu")
    overlays = []

    unsupported = []
    for k in model_keys:
        if not REG[k].get("supports_cam", True):
            unsupported.append(k)
            continue
        model = load_model(k, dev)
        _, tag_map = load_tags(k)
        _, ov = grad_cam(img, tag, model, tag_map, alpha=alpha, thr=thr, model_key=k)  # we need only ov
        overlays.append(np.asarray(ov, dtype=np.float32) / 255.0)

    if unsupported:
        gr.Info(f"Grad-CAM not supported for: {', '.join(unsupported)}")

    if not overlays:
        return img

    # premultiply RGB by α, average, then un-premultiply
    premuls = []
    for arr in overlays:
        rgb, a = arr[..., :3], arr[..., 3:4]
        premuls.append(np.concatenate([rgb * a, a], axis=-1))

    avg = np.mean(premuls, axis=0)
    rgb_pm, a = avg[..., :3], np.clip(avg[..., 3:4], 1e-8, 1.0)
    rgb = (rgb_pm / a) * 255.0
    rgba = np.concatenate([rgb, a * 255.0], axis=-1).astype("uint8")
    overlay_avg = Image.fromarray(rgba, mode="RGBA")

    return Image.alpha_composite(img.convert("RGBA"), overlay_avg)





# -----------------------------------------------------------
# safe_cam() – returns a 2-D numpy array for one model
# -----------------------------------------------------------
# 2️⃣ _safe_cam  ───────────────────────────────────────────────
def _safe_cam(img: Image.Image, tag: str, model, idx: int, model_key: str):
    dev = next(model.parameters()).device
    t = get_transform(model_key)(img.convert("RGBA")).unsqueeze(0).to(dev).requires_grad_(True)

    acts, grads = {}, {}
    def fwd(_, __, o): acts["v"] = o
    def bwd(_, gi, go): grads["v"] = go[0]

    h1 = model.norm.register_forward_hook(fwd)
    h2 = model.norm.register_full_backward_hook(bwd)

    model.zero_grad()
    model(t)[0, idx].backward()

    h1.remove(); h2.remove()

    a = acts["v"].squeeze(0)
    g = grads["v"].squeeze(0)
    w = g.mean(1)
    cam_1d = torch.relu((w[:, None] * a).sum(0)).detach().cpu().numpy()

    h, w_ = _patch_grid_from_token_count(cam_1d.size, 384, 384)
    print(
        f"{model.__class__.__name__}:  "
        f"img_size={getattr(model.patch_embed, 'img_size', '?')}, "
        f"stride={getattr(model.patch_embed.proj, 'stride', '?')}, "
        f"P={cam_1d.size}, grid=({h},{w_})"
    )

    return cam_1d.reshape(h, w_)


# -----------------------------------------------------------
# grad_cam_multi() – average over all selected models
# -----------------------------------------------------------
def grad_cam_multi(event: gr.SelectData, img, model_keys, alpha, thr):
    tag_str = event.value
    print("clicked tag →", tag_str)

    dev  = torch.device("cuda:0" if torch.cuda.is_available() else "cpu")
    cams = []

    for k in model_keys:
        if not REG[k].get("supports_cam", True):
            continue
        m   = load_model(k, dev)
        _, tag_map = load_tags(k)
        idx = tag_map.get(tag_str)
        if idx is None:
            continue
        cams.append(_safe_cam(img, tag_str, m, idx, k))

    if not cams:
        return img, {}

    cam  = np.mean(cams, axis=0)
    cam  = (cam - cam.min()) / (cam.max() - cam.min() + 1e-8)

    cm_rgb     = (cm.inferno(cam)[..., :3] * 255).astype("uint8")
    alpha_mask = ((cam >= thr) * alpha * 255).astype("uint8")
    cam_rgba   = np.dstack((cm_rgb, alpha_mask)).copy()

    overlay = (Image.fromarray(cam_rgba, "RGBA")
               .resize((216, 216), Image.NEAREST)
               .resize((max(img.size),) * 2, Image.BICUBIC))
    overlay = transforms.CenterCrop(img.size[::-1])(overlay)
    return Image.alpha_composite(img.convert("RGBA"), overlay), {"tag": tag_str}

# ╭──────────── Batch worker ─────────────╮
def worker_loop(dev_key, q, model_keys, thr, out_root,
                total, counter, lock, progress):
    unload_caption_models()
    dev    = torch.device(dev_key)
    models = {k: load_model(k, dev) for k in model_keys}
    tag_lists = {k: load_tags(k)[0] for k in model_keys}
    while True:
        try:
            p = q.get_nowait()
        except queue.Empty:
            return
        try:
            img = Image.open(p).convert("RGBA")
            for k, m in models.items():
                t = get_transform(k)(img).unsqueeze(0).to(dev)
                tag_str, _ = classify_tensor(
                    t,
                    m,
                    thr,
                    tag_lists[k],
                    REG[k]["head_type"],
                    REG[k].get("backend", "pytorch"),
                )
                out_dir = out_root / k
                out_dir.mkdir(parents=True, exist_ok=True)
                (out_dir / f"{p.stem}.txt").write_text(tag_str, encoding="utf-8")
        except Exception as e:
            print(f"[WARN] {p.name} skipped: {e}")
        finally:
            with lock:
                counter[0] += 1
                progress((counter[0], total))
            q.task_done()
# ╰──────────────────────────────────────╯

# ╭──────────── Batch front - generator ─────────────╮
IMAGE_EXTS = {".png", ".jpg", ".jpeg", ".webp", ".bmp", ".gif"}

def batch_tag(folder, thr, model_keys, devices, cpu_cores,
              progress=gr.Progress(track_tqdm=True)):
    unload_caption_models()
    update_config("classifier", models=model_keys)
    if not folder:
        yield "❌ No folder provided."; return
    in_dir = Path(folder).expanduser()
    if not in_dir.is_dir():
        yield f"❌ Not a directory: {in_dir}"; return

    imgs = [p for p in in_dir.iterdir() if p.suffix.lower() in IMAGE_EXTS]
    if not imgs:
        yield f"⚠️ No images found in {in_dir}"; return

    out_root = in_dir / "tags"  # root container for all models
    out_root.mkdir(exist_ok=True)

    total   = len(imgs)
    counter = [0]
    lock    = threading.Lock()
    q = queue.Queue()  # standard FIFO
    for p in imgs:  # preload every path
        q.put(p)

    threads = []

    if "CPU" in devices and cpu_cores > 0:
        for _ in range(min(cpu_cores, os.cpu_count() or 1)):
            t = threading.Thread(target=worker_loop,
                    args=("cpu", q, model_keys, thr,
                          out_root, total, counter, lock, progress))
            t.start(); threads.append(t)

    for idx, lbl in enumerate(GPU_LABELS):
        if lbl in devices:
            t = threading.Thread(target=worker_loop,
                    args=(f"cuda:{idx}", q, model_keys, thr,
                          out_root, total, counter, lock, progress))
            t.start(); threads.append(t)

    for t in threads:
        t.join()

    yield f"✅ {total} images processed for models {', '.join(model_keys)}."
# ╰──────────────────────────────────────────────╯


def _pick_device(devices: list[str]) -> torch.device:
    for idx, lbl in enumerate(GPU_LABELS):
        if lbl in devices:
            return torch.device(f"cuda:{idx}")
    return torch.device("cpu")


def batch_caption(folder, caption_type, caption_length, extra_opts, name_field,
                  temperature, top_p, max_new_tokens, devices,
                  repo: str = CAPTION_REPO,
                  hf_token: str | None = None,
                  progress=gr.Progress(track_tqdm=True)):
    if not folder:
        yield "❌ No folder provided."; return
    unload_classification_models()
    in_dir = Path(folder).expanduser()
    if not in_dir.is_dir():
        yield f"❌ Not a directory: {in_dir}"; return

    imgs = [p for p in in_dir.iterdir() if p.suffix.lower() in IMAGE_EXTS]
    if not imgs:
        yield f"⚠️ No images found in {in_dir}"; return

    out_dir = in_dir / "captions"
    out_dir.mkdir(exist_ok=True)

    device = _pick_device(devices)
    total = len(imgs)
    start = time.time()

    for i, p in enumerate(imgs, 1):
        img = Image.open(p).convert("RGB")
        prompt = build_prompt(caption_type, caption_length, extra_opts, name_field)
        caption = caption_once(img, prompt, temperature, top_p, max_new_tokens, device,
                               repo=repo, hf_token=hf_token)
        (out_dir / f"{p.stem}.txt").write_text(caption, encoding="utf-8")
        eta = (time.time() - start) / i * (total - i)
        yield f"{i}/{total} done – ETA {int(eta)//60:02d}:{int(eta)%60:02d}"

    yield f"✅ Finished {total} images → {out_dir}"

def caption_single_wrapper(img, ctype, clen, opts, name, temp, top_p, max_tok, dev, model, token):
    update_config(
        "captioner",
        type=ctype,
        length=clen,
        temperature=temp,
        top_p=top_p,
        max_new_tokens=max_tok,
        devices=dev,
        model=model,
        hf_token=token,
    )
    repo_id = CAPTION_MODELS.get(model, {}).get("repo", model)
    return caption_single(img, ctype, clen, opts, name, temp, top_p, max_tok, dev,
                          repo=repo_id, hf_token=token)


def batch_caption_wrapper(folder, ctype, clen, opts, name, temp, top_p, max_tok, dev, model, token):
    update_config(
        "captioner",
        type=ctype,
        length=clen,
        temperature=temp,
        top_p=top_p,
        max_new_tokens=max_tok,
        devices=dev,
        model=model,
        hf_token=token,
    )
    repo_id = CAPTION_MODELS.get(model, {}).get("repo", model)
    yield from batch_caption(folder, ctype, clen, opts, name, temp, top_p, max_tok, dev,
                             repo=repo_id, hf_token=token)

CSS = """
.inferno-slider input[type=range]{background:linear-gradient(to right,#000004,#1b0c41,#4a0c6b,#781c6d,#a52c60,#cf4446,#ed6925,#fb9b06,#f7d13d,#fcffa4)!important}
#image_container-image{width:100%;aspect-ratio:1/1;max-height:100%}
#image_container img{object-fit:contain!important}
"""
demo = gr.Blocks(css=CSS)

with demo:
    gr.Markdown("## Data Curation Tool - Model Builder UI")

    orig_state  = gr.State()        # keeps the uploaded PIL image
    cam_state   = gr.State()        # keeps last Grad-CAM info
    scores_state= gr.State()        # NEW ─ keeps full {tag: score} dict

    model_menu = gr.Dropdown(
        choices=list(REG.keys()),
        value=CFG_CLASSIFY.get("models", "pilot2"),
        multiselect=True,
        label="Models to run"
    )
    _default_models = CFG_CLASSIFY.get("models", ["pilot2"])
    if isinstance(_default_models, str):
        _default_models = [_default_models]
    _default_vram = sum(CLASSIFIER_VRAM.get(m, 0) for m in _default_models)
    _msg = f"Estimated VRAM required: ~{_default_vram} GB"
    if _default_vram > 24:
        _msg += " – enable multiple GPUs"
    class_vram = gr.Markdown(value=_msg)
    model_menu.change(update_classify_vram, model_menu, class_vram)

    # ─── Single-image tab
    with gr.Tab("Single Image"):
        with gr.Row():
            with gr.Column():
                with gr.Accordion("Input Image", open=True):
                    with gr.Tab("Original"):
                        img_orig = gr.Image(         # new — shows uploaded image untouched
                            sources=["upload", "clipboard"],
                            type="pil",
                            label="Source",
                            elem_id="image_container",
                        )
                    with gr.Tab("Grad-CAM"):
                        img_cam = gr.Image(          # new — shows heat-map overlay
                            type="pil",
                            label="CAM",
                            elem_id="image_container",
                        )
                cam_thr  = gr.Slider(0, 1, 0.4, 0.01, label="CAM threshold",
                                     elem_classes="inferno-slider")#.4
                cam_alpha= gr.Slider(0, 1, 0.6, 0.01, label="CAM alpha")#.6
                cam_btn = gr.Button("Run Grad-CAM", variant="primary")
            with gr.Column():
                thr_slider= gr.Slider(0, 1, 0.2, 0.01, label="Tag threshold")
                tag_out   = gr.Textbox(label="Tag string")
                interrogate_btn = gr.Button("Interrogate", variant="secondary")
                save_btn = gr.Button("Save current tags")
                download = gr.File(label="Download .txt", visible=False)
                lbl_out   = gr.Label(num_top_classes=250, show_label=False)

    # ─── Batch tagging tab
    with gr.Tab("Batch Folder"):
        folder_box = gr.Textbox(label="Folder path")
        thr_batch  = gr.Slider(0, 1, 0.2, 0.01, label="Tag threshold")
        dev_check  = gr.CheckboxGroup(["CPU"] + GPU_LABELS, value=["CPU"],
                                      label="Compute devices")
        cpu_slide  = gr.Slider(1, max(os.cpu_count() or 1, 1), 1, 1,
                               label="CPU cores", visible=True)
        run_btn    = gr.Button("Start batch tagging", variant="primary")
        status_box = gr.Textbox(label="Status", interactive=False)

    # ─── Captioner tab
    with gr.Tab("Captioner"):
        cap_model = gr.Dropdown(
            choices=list(CAPTION_MODELS.keys()),
            value=CAPTION_MODEL,
            label="Caption Model")
        cap_v = CAPTION_MODELS.get(CAPTION_MODEL, {})
        _cap_msg = f"Estimated VRAM required: ~{cap_v.get('vram', 0)} GB"
        if cap_v.get('vram', 0) > 24:
            _cap_msg += " – enable multiple GPUs"
        cap_vram = gr.Markdown(value=_cap_msg)
        cap_model.change(update_caption_vram, cap_model, cap_vram)
        cap_token = gr.Textbox(
            label="HF token (optional)",
            type="password",
            value=CAPTION_TOKEN,
        )

        with gr.Tab("Single"):
            with gr.Accordion("Input Image", open=True):
                cap_image = gr.Image(type="pil", label="Input Image")
            cap_type = gr.Dropdown(
                choices=list(CAPTION_TYPE_MAP.keys()),
                value=CFG_CAPTION.get("type", "Descriptive"),
                label="Caption Type")
            cap_len = gr.Dropdown(
                choices=["any", "very short", "short", "medium-length", "long", "very long"] + [str(i) for i in range(20, 261, 10)],
                value=CFG_CAPTION.get("length", "long"),
                label="Caption Length")
            with gr.Accordion("Extra Options", open=False):
                cap_opts = gr.CheckboxGroup(choices=[NAME_OPTION], label="Select one or more")
            name_box = gr.Textbox(label="Person / Character Name", visible=False)
            cap_opts.change(toggle_name_box, cap_opts, name_box)
            with gr.Accordion("Generation settings", open=False):
                temp_slider = gr.Slider(
                    0.0, 2.0,
                    CFG_CAPTION.get("temperature", 0.6), 0.05,
                    label="Temperature")
                top_p_slider = gr.Slider(
                    0.0, 1.0,
                    CFG_CAPTION.get("top_p", 0.9), 0.01,
                    label="Top-p")
                max_tok_slider = gr.Slider(
                    1, 2048,
                    CFG_CAPTION.get("max_new_tokens", 512), 1,
                    label="Max New Tokens")
            cap_devices = gr.CheckboxGroup(
                ["CPU"] + GPU_LABELS,
                value=CFG_CAPTION.get("devices", ["CPU"]),
                label="Compute devices")
            cap_btn = gr.Button("Caption")
            cap_out = gr.Textbox(label="Caption")
            cap_btn.click(
                caption_single_wrapper,
                inputs=[cap_image, cap_type, cap_len, cap_opts, name_box,
                        temp_slider, top_p_slider, max_tok_slider, cap_devices,
                        cap_model, cap_token],
                outputs=cap_out,
            )

        with gr.Tab("Batch"):
            cap_folder = gr.Textbox(label="Input folder")
            cap_batch_btn = gr.Button("Run batch caption")
            cap_progress = gr.Textbox(label="Progress", interactive=False)
            cap_devices_b = gr.CheckboxGroup(
                ["CPU"] + GPU_LABELS,
                value=CFG_CAPTION.get("devices", ["CPU"]),
                label="Compute devices")
            cap_batch_btn.click(
                batch_caption_wrapper,
                inputs=[cap_folder, cap_type, cap_len, cap_opts, name_box,
                        temp_slider, top_p_slider, max_tok_slider, cap_devices_b,
                        cap_model, cap_token],
                outputs=cap_progress,
            )

    # ─── OpenRouter API tab -------------------------------------------------
    add_openrouter_tab()
    # ─── Tag Cleaning Utility tab ------------------------------------------
    add_clean_tags_tabs()
    # ─── Automation Pipeline tab -------------------------------------------
    add_pipeline_tab()

    def save_tags(tag_string):
        if not tag_string:
            return gr.update(visible=False)
        fn = Path("tags_current.txt")
        fn.write_text(tag_string, encoding="utf-8")
        return gr.update(value=str(fn), visible=True)


    save_btn.click(save_tags, inputs=tag_out, outputs=download)

    # ── dynamic CPU-core slider
    dev_check.change(lambda sel: gr.update(visible=("CPU" in sel)),
                     dev_check, cpu_slide)

    # ─── Single-image aggregation over selected models ──────────────────────
    def single(img, thr, model_keys):
        unload_caption_models()
        update_config("classifier", models=model_keys)
        if img is None:
            return "", {}, {}, img

        full_scores = defaultdict(list)

        for k in model_keys:
            dev = torch.device("cuda:0" if torch.cuda.is_available() else "cpu")
            m   = load_model(k, dev)
            tags_list, _ = load_tags(k)
            t   = get_transform(k)(img.convert("RGBA")).unsqueeze(0).to(dev)
            _, sc = classify_tensor(
                t,
                m,
                0.0,
                tags_list,
                REG[k]["head_type"],
                REG[k].get("backend", "pytorch"),
            )      # keep all scores
            for tag, val in sc.items():
                full_scores[tag].append(val)

        agg = {tag: float(np.mean(vs)) for tag, vs in full_scores.items()}
        visible = {k: v for k, v in agg.items() if v > thr}
        tag_str = ", ".join(visible)

        return tag_str, visible, agg, img

    img_orig.upload(
        single,
        inputs=[img_orig, thr_slider, model_menu],
        outputs=[tag_out, lbl_out, scores_state, orig_state],
    )

    # update label when threshold slider moves
    thr_slider.input(
        lambda thr, scores: (
            ", ".join(k for k, v in scores.items() if v > thr),
            {k: v for k, v in scores.items() if v > thr}
        ) if scores else ("", {}),
        inputs=[thr_slider, scores_state],
        outputs=[tag_out, lbl_out],
    )

    def filter_by_threshold(thr, scores):
        if not scores:
            return "", {}
        visible = {k: v for k, v in scores.items() if v > thr}
        return ", ".join(visible), visible

    # ─── robust helper: works on every Gradio build ─────────────────────
    def _selected_tag(data: gr.SelectData):
        """
        Extract the tag string from whatever gr.Label.select() sends back.
        """
        # legacy object
        if hasattr(data, "value"):
            print(f"data.value:\t{data.value}")
            return data.value  # type: ignore[attr-defined]

        # new dict styles
        if isinstance(data, dict):
            for key in ("value", "label", "name", "item"):
                if key in data and isinstance(data[key], str):
                    return data[key]

            # score-dict: pick highest-scoring key
            try:
                return max(data.items(), key=lambda kv: kv[1])[0]
            except Exception:
                return next(iter(data))  # fallback: first key

        # already a string?
        if isinstance(data, str):
            return data

        return ""


    def interrogate(img, thr, model_keys):
        # Re-run inference using cached models
        return single(img, thr, model_keys)[:3]  # tag_out, lbl_out, scores_state


    interrogate_btn.click(
        interrogate,
        inputs=[orig_state, thr_slider, model_menu],
        outputs=[tag_out, lbl_out, scores_state],
    )


    def handle_cam_click(event: gr.SelectData,
                         alpha: float,
                         thr: float,
                         img: Image.Image,
                         model_keys: list[str]):
        unload_caption_models()
        if not event:
            return img, {}
        tag = event.value
        print(f"tag:\t{tag}")
        if img is None:
            return img, {}

        if len(model_keys) == 1:
            key = model_keys[0]
            if not REG.get(key, {}).get("supports_cam", True):
                gr.Info(f"Grad-CAM not supported for model {key}")
                return img, {}
            dev = torch.device("cuda:0" if torch.cuda.is_available() else "cpu")
            m = load_model(key, dev)
            _, tag_map = load_tags(key)
            if tag not in tag_map:
                return img, {}
            comp, ov = grad_cam(img, tag, m, tag_map, alpha, thr, key)
        else:
            supported = [k for k in model_keys if REG.get(k, {}).get("supports_cam", True)]
            unsupported = [k for k in model_keys if k not in supported]
            if unsupported:
                gr.Info(f"Grad-CAM not supported for: {', '.join(unsupported)}")
            if not supported or all(tag not in load_tags(k)[1] for k in supported):
                return img, {}
            comp = grad_cam_average(img, tag, supported, alpha, thr)

        return comp, {"tag": tag}

    def handle_cam_slider(
            tag,
            alpha: float,
            thr: float,
            img: Image.Image,
            model_keys: list[str],
    ):
        """
        Dispatches to either single-model Grad-CAM (grad_cam) or
        multi-model averaging (grad_cam_average), depending on how many
        models are selected in the dropdown.
        """
        unload_caption_models()
        if not tag:
            return img, {}
        tag = tag["tag"]
        print(f"tag:\t{tag}")
        if img is None:
            return img, {}

        if len(model_keys) == 1:
            key = model_keys[0]
            if not REG.get(key, {}).get("supports_cam", True):
                gr.Info(f"Grad-CAM not supported for model {key}")
                return img, {}
            dev = torch.device("cuda:0" if torch.cuda.is_available() else "cpu")
            m = load_model(key, dev)
            _, tag_map = load_tags(key)
            if tag not in tag_map:
                return img, {}
            comp, ov = grad_cam(img, tag, m, tag_map, alpha, thr, key)
        else:
            supported = [k for k in model_keys if REG.get(k, {}).get("supports_cam", True)]
            unsupported = [k for k in model_keys if k not in supported]
            if unsupported:
                gr.Info(f"Grad-CAM not supported for: {', '.join(unsupported)}")
            if not supported or all(tag not in load_tags(k)[1] for k in supported):
                return img, {}
            comp = grad_cam_average(img, tag, supported, alpha, thr)

        return comp, {"tag": tag}

    lbl_out.select(
        fn=handle_cam_click,
        inputs=[cam_alpha, cam_thr, orig_state, model_menu],  # event comes first automatically
        outputs=[img_cam, cam_state],
    )

    # ─── move CAM-threshold slider ----------------------------------------------
    cam_thr.input(
        fn=handle_cam_slider,
        inputs=[cam_state, cam_alpha, cam_thr, orig_state, model_menu],  # event comes first automatically
        outputs=[img_cam, cam_state],
    )

    # ─── move CAM-alpha slider ---------------------------------------------------
    cam_alpha.input(
        fn=handle_cam_slider,
        inputs=[cam_state, cam_alpha, cam_thr, orig_state, model_menu],  # event comes first automatically
        outputs=[img_cam, cam_state],
    )

    # ─── explicit button to run CAM ------------------------------------------
    cam_btn.click(
        fn=handle_cam_slider,
        inputs=[cam_state, cam_alpha, cam_thr, orig_state, model_menu],
        outputs=[img_cam, cam_state],
    )

    # ───────────────── Batch callbacks ──────────────────────────────
    run_btn.click(
        batch_tag,
        inputs=[folder_box, thr_batch, model_menu, dev_check, cpu_slide],
        outputs=status_box,
    )

################################################################################
#                                      Main                                    #
################################################################################

if __name__ == "__main__":
    print("PyTorch", torch.__version__, "| CUDA", torch.version.cuda, "| GPUs", torch.cuda.device_count())
    gr.close_all()
    demo.launch(server_name="0.0.0.0", share=False, show_error=True)<|MERGE_RESOLUTION|>--- conflicted
+++ resolved
@@ -239,7 +239,6 @@
             AutoModel.register(Kosmos2TextConfig, Kosmos2TextModel, exist_ok=True)
     except Exception:
         pass
-<<<<<<< HEAD
 
 
 def ensure_blip_registered() -> None:
@@ -290,8 +289,6 @@
     """Ensure optional caption model classes are registered."""
     ensure_kosmos2_registered()
     ensure_blip_registered()
-=======
->>>>>>> a766aff0
 import json, math
 from user_config import load_config, update_config
 from openrouter_tab import add_openrouter_tab
@@ -458,13 +455,8 @@
         return _caption_cache[key]
     # unload any previously cached models so only one caption model stays in memory
     unload_caption_models()
-<<<<<<< HEAD
     # Register optional model classes (Kosmos-2, BLIP variants, etc.)
     ensure_caption_dependencies()
-=======
-    # Register Kosmos-2 classes in case the captioning model depends on them
-    ensure_kosmos2_registered()
->>>>>>> a766aff0
     if hf_token:
         from huggingface_hub import login
         login(hf_token, add_to_git_credential=True)
