############################ multi-device batch, Grad-CAM, live progress ############################

#  • selectable compute resources (CPU cores + individual GPU ids)
#  • thread-safe queue with worker pool – each checked device grabs images as soon as it is free
#  • live progress bar in Gradio (auto-updates via generator)
#  • Grad-CAM restored in Single-Image tab (click a predicted tag)
#  • model replica cached per device so GPUs work in parallel without contention
#####################################################################################################

from __future__ import annotations

import copy
import os, re, queue, threading, zipfile, time, gc
from pathlib import Path
from typing import Tuple, Dict, List, Generator

from PIL import Image
import numpy as np, matplotlib.cm as cm
import msgspec, torch
from torchvision.transforms import transforms, InterpolationMode
import torchvision.transforms.functional as TF
import torch.nn.functional as F
import timm, safetensors.torch, gradio as gr
import onnxruntime as ort
from huggingface_hub import hf_hub_download
import cv2
import numpy as np
try:
    from huggingface_hub import HfApi
except Exception:
    HfApi = None  # pragma: no cover - old versions
try:
    # Available in newer versions
    from huggingface_hub import EntryNotFoundError
except Exception:  # pragma: no cover - maintain compatibility
    try:
        # Older versions expose HTTP errors under this name
        from huggingface_hub import HfHubHTTPError as EntryNotFoundError
    except Exception:
        try:
            from huggingface_hub.utils import HfHubHTTPError as EntryNotFoundError
        except Exception:
            class EntryNotFoundError(Exception):
                """Fallback when huggingface_hub doesn't expose specific errors."""
                pass
import requests
from tqdm import tqdm
from transformers import (
    LlavaForConditionalGeneration,
    TextIteratorStreamer,
    AutoProcessor,
    PretrainedConfig,
)
from transformers.models.auto.configuration_auto import CONFIG_MAPPING
from transformers.models.auto.modeling_auto import AutoModel
try:
    from transformers.models.kosmos2 import (
        Kosmos2VisionConfig,
        Kosmos2TextConfig,
    )
except Exception:  # pragma: no cover - older Transformers
    class Kosmos2VisionConfig(PretrainedConfig):
        model_type = "kosmos_2_vision_model"

        def __init__(self, **kwargs):
            super().__init__(**kwargs)

    class Kosmos2TextConfig(PretrainedConfig):
        model_type = "kosmos_2_text_model"

        def __init__(self, **kwargs):
            super().__init__(**kwargs)

try:
    from transformers.models.blip_2 import (
        Blip2VisionConfig,
        Blip2QFormerConfig,
    )
except Exception:  # pragma: no cover - older Transformers
    class Blip2VisionConfig(PretrainedConfig):
        model_type = "blip_2_vision_model"

        def __init__(self, **kwargs):
            super().__init__(**kwargs)

    class Blip2QFormerConfig(PretrainedConfig):
        model_type = "blip_2_qformer_model"

        def __init__(self, **kwargs):
            super().__init__(**kwargs)

try:
    from transformers.models.instructblip import (
        InstructBlipVisionConfig,
        InstructBlipQFormerConfig,
    )
except Exception:  # pragma: no cover - older Transformers
    class InstructBlipVisionConfig(PretrainedConfig):
        model_type = "instructblip_vision_model"

        def __init__(self, **kwargs):
            super().__init__(**kwargs)

    class InstructBlipQFormerConfig(PretrainedConfig):
        model_type = "instructblip_qformer_model"

        def __init__(self, **kwargs):
            super().__init__(**kwargs)

# Register missing vision/q-former configs for older Transformers versions
try:
    if Kosmos2VisionConfig:
        CONFIG_MAPPING.register(
            "kosmos_2_vision_model", Kosmos2VisionConfig, exist_ok=True
        )
    if Kosmos2TextConfig:
        CONFIG_MAPPING.register(
            "kosmos_2_text_model", Kosmos2TextConfig, exist_ok=True
        )
    if Blip2VisionConfig:
        CONFIG_MAPPING.register(
            "blip_2_vision_model", Blip2VisionConfig, exist_ok=True
        )
    if Blip2QFormerConfig:
        CONFIG_MAPPING.register(
            "blip_2_qformer_model", Blip2QFormerConfig, exist_ok=True
        )
    if InstructBlipVisionConfig:
        CONFIG_MAPPING.register(
            "instructblip_vision_model",
            InstructBlipVisionConfig,
            exist_ok=True,
        )
    if InstructBlipQFormerConfig:
        CONFIG_MAPPING.register(
            "instructblip_qformer_model",
            InstructBlipQFormerConfig,
            exist_ok=True,
        )
except Exception:
    pass
try:
    from transformers.models.kosmos2 import (
        Kosmos2VisionModel,
        Kosmos2TextModel,
    )
except Exception:
    Kosmos2VisionModel = None
    Kosmos2TextModel = None
    try:
        from huggingface_hub import hf_hub_download, EntryNotFoundError
        import importlib.util

        try:
            mod_path = hf_hub_download(
                "microsoft/kosmos-2-patch14-224", "modeling_kosmos2.py"
            )
        except EntryNotFoundError:
            # some repos store the file inside a subfolder
            mod_path = hf_hub_download(
                "microsoft/kosmos-2-patch14-224",
                "kosmos2/modeling_kosmos2.py",
            )

        spec = importlib.util.spec_from_file_location(
            "modeling_kosmos2", mod_path
        )
        mod = importlib.util.module_from_spec(spec)
        spec.loader.exec_module(mod)
        Kosmos2VisionModel = getattr(mod, "Kosmos2VisionModel", None)
        Kosmos2TextModel = getattr(mod, "Kosmos2TextModel", None)
    except Exception:
        pass

try:
    if Kosmos2VisionConfig and Kosmos2VisionModel:
        AutoModel.register(
            Kosmos2VisionConfig, Kosmos2VisionModel, exist_ok=True
        )
    if Kosmos2TextConfig and Kosmos2TextModel:
        AutoModel.register(
            Kosmos2TextConfig, Kosmos2TextModel, exist_ok=True
        )
except Exception:
    pass


def ensure_kosmos2_registered() -> None:
    """Attempt to import or download Kosmos-2 model classes and register them."""
    global Kosmos2VisionModel, Kosmos2TextModel
    if Kosmos2VisionModel and Kosmos2TextModel:
        return
    try:
        from transformers.models.kosmos2 import (
            Kosmos2VisionModel as KV,
            Kosmos2TextModel as KT,
        )
        Kosmos2VisionModel, Kosmos2TextModel = KV, KT
    except Exception:
        try:
            from huggingface_hub import hf_hub_download, EntryNotFoundError
            import importlib.util

<<<<<<< HEAD
            mod_path = None
            for name in (
                "modeling_kosmos2.py",
                "kosmos2/modeling_kosmos2.py",
                "src/kosmos2/modeling_kosmos2.py",
            ):
                try:
                    mod_path = hf_hub_download(
                        "microsoft/kosmos-2-patch14-224", name
                    )
                    break
                except EntryNotFoundError:
                    continue

            if mod_path is None:
                raise RuntimeError("modeling_kosmos2.py not found in repo")
=======
            try:
                mod_path = hf_hub_download(
                    "microsoft/kosmos-2-patch14-224", "modeling_kosmos2.py"
                )
            except EntryNotFoundError:
                mod_path = hf_hub_download(
                    "microsoft/kosmos-2-patch14-224",
                    "kosmos2/modeling_kosmos2.py",
                )
>>>>>>> c9cb5942

            spec = importlib.util.spec_from_file_location(
                "modeling_kosmos2", mod_path
            )
            mod = importlib.util.module_from_spec(spec)
            spec.loader.exec_module(mod)
            Kosmos2VisionModel = getattr(mod, "Kosmos2VisionModel", None)
            Kosmos2TextModel = getattr(mod, "Kosmos2TextModel", None)
        except Exception:
            Kosmos2VisionModel, Kosmos2TextModel = None, None

    try:
        if Kosmos2VisionConfig and Kosmos2VisionModel:
            AutoModel.register(Kosmos2VisionConfig, Kosmos2VisionModel, exist_ok=True)
        if Kosmos2TextConfig and Kosmos2TextModel:
            AutoModel.register(Kosmos2TextConfig, Kosmos2TextModel, exist_ok=True)
    except Exception:
        pass
import json, math
from user_config import load_config, update_config
from openrouter_tab import add_openrouter_tab
from clean_tags_tab import add_clean_tags_tabs
from pipeline_tab import add_pipeline_tab
from collections import defaultdict

out_dir = None

CFG = load_config()
CFG_CLASSIFY = CFG.get("classifier", {})
CFG_CAPTION = CFG.get("captioner", {})

# Approximate VRAM usage (GB) for available classifier models
CLASSIFIER_VRAM = {
    "pilot2": 6,
    "pilot1": 6,
    "z3d_convnext": 8,
    "eva02_clip_7704": 5,
    "eva02_vit_8046": 5,
    "efficientnetv2_m_8035": 5,
}

# ╭───────────────────────── Device helpers ─────────────────────────╮
def cuda_devices() -> list[str]:
    if not torch.cuda.is_available():
        return []
    return [f"GPU {i}: {torch.cuda.get_device_name(i)}" for i in range(torch.cuda.device_count())]

GPU_LABELS = cuda_devices()
MODEL_ID      = None
NUM_CLASSES   = None
WEIGHT_PATH   = None
MODEL_SLUG    = None

# ╭────────────────────────────── Local model cache ─────────────────────────────╮
BASE_DIR   = Path(__file__).parent
MODELS_DIR = BASE_DIR / "models"               # all checkpoints & tag files live here
MODELS_DIR.mkdir(exist_ok=True)
# ╰───────────────────────────────────────────────────────────────────────────────╯
# ╭────────────────────── Dynamic multi-model registry ─────────────────────────╮
REG = json.load(open(BASE_DIR / "model_registry.json", "r"))

class GatedHead(torch.nn.Module):
    def __init__(self, in_feats, n_cls):
        super().__init__()
        self.linear = torch.nn.Linear(in_feats, n_cls * 2)
        self.act, self.gate = torch.nn.Sigmoid(), torch.nn.Sigmoid()
        self.c = n_cls
    def forward(self, x):
        x = self.linear(x)
        return self.act(x[:, : self.c]) * self.gate(x[:, self.c:])

_model_cache: Dict[str, timm.models.VisionTransformer] = {}

def _download_file(url: str, dest: Path):
    r = requests.get(url, stream=True)
    r.raise_for_status()
    total = int(r.headers.get("content-length", 0))
    with tqdm(total=total, unit="B", unit_scale=True, desc=dest.name) as pbar:
        with open(dest, "wb") as f:
            for chunk in r.iter_content(chunk_size=8192):
                if chunk:
                    f.write(chunk)
                    pbar.update(len(chunk))
    return dest

def _extract_archive(path: Path, dest: Path):
    if path.suffix == "" and not zipfile.is_zipfile(path):
        path_zip = path.with_suffix(".zip")
        path.rename(path_zip)
        path = path_zip
    if zipfile.is_zipfile(path):
        with zipfile.ZipFile(path, "r") as zf:
            zf.extractall(dest)
        path.unlink()

def _find_repo_model_file(repo: str, subfolder: str | None) -> str | None:
    """Return a model filename from a Hugging Face repo if present."""
    patterns = (".onnx", ".safetensors", ".pt", ".bin")
    if HfApi is None:
        return None
    try:
        files = HfApi().list_repo_files(repo)
    except Exception:
        return None
    candidates = [f for f in files if f.lower().endswith(patterns)]
    if subfolder:
        sub = subfolder.strip("/") + "/"
        for f in candidates:
            if f.startswith(sub):
                return f
    return candidates[0] if candidates else None

def _find_repo_tags_file(repo: str, subfolder: str | None) -> str | None:
    """Return a tags filename from a Hugging Face repo if present."""
    patterns = (".json", ".csv")
    if HfApi is None:
        return None
    try:
        files = HfApi().list_repo_files(repo)
    except Exception:
        return None
    candidates = [f for f in files if f.lower().endswith(patterns)]
    if subfolder:
        sub = subfolder.strip("/") + "/"
        sub_candidates = [f for f in candidates if f.startswith(sub)]
        if sub_candidates:
            candidates = sub_candidates
    # Prefer files containing 'tag' in the name
    for f in candidates:
        if "tag" in Path(f).name.lower():
            return f
    return candidates[0] if candidates else None

# ────────────── Caption model setup ──────────────
# Available Vision–Language models (VLMs) with approximate VRAM needs (GB)
CAPTION_MODELS = {
    "JoyCaptioner": {"repo": "fancyfeast/llama-joycaption-beta-one-hf-llava", "vram": 14},
    "LLaVA-1.5": {"repo": "llava-hf/llava-1.5-7b-hf", "vram": 14},
    "Qwen-VL": {"repo": "Qwen/Qwen-VL", "vram": 16},
    "BLIP2": {"repo": "Salesforce/blip2-flan-t5-xl", "vram": 22},
    "InstructBLIP": {"repo": "Salesforce/instructblip-vicuna-7b", "vram": 16},
    "MiniGPT-4": {"repo": "Vision-CAIR/minigpt4-vicuna-7b", "vram": 16},
    "Kosmos-2": {"repo": "microsoft/kosmos-2-patch14-224", "vram": 12},
    "OpenFlamingo": {"repo": "openflamingo/OpenFlamingo-9B-vitl-mpt7b", "vram": 18},
}

DEFAULT_CAPTION_MODEL = "JoyCaptioner"
CAPTION_MODEL = CFG_CAPTION.get("model", DEFAULT_CAPTION_MODEL)
CAPTION_TOKEN = CFG_CAPTION.get("hf_token", "")
CAPTION_REPO = CAPTION_MODELS.get(CAPTION_MODEL, CAPTION_MODELS[DEFAULT_CAPTION_MODEL])["repo"]

CAPTION_CACHE_BASE = Path.home() / ".cache" / "caption_models"
CAPTION_CACHE_BASE.mkdir(parents=True, exist_ok=True)

_caption_cache: dict[tuple[str, str], LlavaForConditionalGeneration] = {}

def unload_classification_models() -> None:
    """Remove all classification models from cache and clear VRAM."""
    for m in list(_model_cache.values()):
        try:
            del m
        except Exception:
            pass
    _model_cache.clear()
    torch.cuda.empty_cache()
    gc.collect()

def unload_caption_models() -> None:
    """Remove cached caption models to free memory."""
    for m in list(_caption_cache.values()):
        try:
            del m
        except Exception:
            pass
    _caption_cache.clear()
    torch.cuda.empty_cache()
    gc.collect()

def load_caption_model(repo: str, device: torch.device, hf_token: str | None = None) -> LlavaForConditionalGeneration:
    key = (repo, str(device))
    if key in _caption_cache:
        return _caption_cache[key]
    # unload any previously cached models so only one caption model stays in memory
    unload_caption_models()
    # Register Kosmos-2 classes in case the captioning model depends on them
    ensure_kosmos2_registered()
    if hf_token:
        from huggingface_hub import login
        login(hf_token, add_to_git_credential=True)
    cache_dir = CAPTION_CACHE_BASE / repo.replace("/", "_")
    ensure_kosmos2_registered()
    processor = AutoProcessor.from_pretrained(
        repo,
        cache_dir=cache_dir,
        token=hf_token or None,
        trust_remote_code=True,
    )
    model = LlavaForConditionalGeneration.from_pretrained(
        repo,
        torch_dtype=torch.bfloat16,
        device_map={"": device.index if device.type == "cuda" else "cpu"},
        cache_dir=cache_dir,
        token=hf_token or None,
        trust_remote_code=True,
    )
    model.processor = processor
    model.eval()
    _caption_cache[key] = model
    return model

CAPTION_TYPE_MAP = {
    "Descriptive": [
        "Write a detailed description for this image.",
        "Write a detailed description for this image in {word_count} words or less.",
        "Write a {length} detailed description for this image.",
    ],
    "Descriptive (Casual)": [
        "Write a descriptive caption for this image in a casual tone.",
        "Write a descriptive caption for this image in a casual tone within {word_count} words.",
        "Write a {length} descriptive caption for this image in a casual tone.",
    ],
    "Straightforward": [
        "Write a straightforward caption for this image. Begin with the main subject and medium. Mention pivotal elements—people, objects, scenery—using confident, definite language. Focus on concrete details like color, shape, texture, and spatial relationships. Show how elements interact. Omit mood and speculative wording. If text is present, quote it exactly. Note any watermarks, signatures, or compression artifacts. Never mention what's absent, resolution, or unobservable details. Vary your sentence structure and keep the description concise, without starting with “This image is…” or similar phrasing.",
        "Write a straightforward caption for this image within {word_count} words. Begin with the main subject and medium. Mention pivotal elements—people, objects, scenery—using confident, definite language. Focus on concrete details like color, shape, texture, and spatial relationships. Show how elements interact. Omit mood and speculative wording. If text is present, quote it exactly. Note any watermarks, signatures, or compression artifacts. Never mention what's absent, resolution, or unobservable details. Vary your sentence structure and keep the description concise, without starting with “This image is…” or similar phrasing.",
        "Write a {length} straightforward caption for this image. Begin with the main subject and medium. Mention pivotal elements—people, objects, scenery—using confident, definite language. Focus on concrete details like color, shape, texture, and spatial relationships. Show how elements interact. Omit mood and speculative wording. If text is present, quote it exactly. Note any watermarks, signatures, or compression artifacts. Never mention what's absent, resolution, or unobservable details. Vary your sentence structure and keep the description concise, without starting with “This image is…” or similar phrasing.",
    ],
    "Stable Diffusion Prompt": [
        "Output a stable diffusion prompt that is indistinguishable from a real stable diffusion prompt.",
        "Output a stable diffusion prompt that is indistinguishable from a real stable diffusion prompt. {word_count} words or less.",
        "Output a {length} stable diffusion prompt that is indistinguishable from a real stable diffusion prompt.",
    ],
    "MidJourney": [
        "Write a MidJourney prompt for this image.",
        "Write a MidJourney prompt for this image within {word_count} words.",
        "Write a {length} MidJourney prompt for this image.",
    ],
    "Danbooru tag list": [
        "Generate only comma-separated Danbooru tags (lowercase_underscores). Strict order: `artist:`, `copyright:`, `character:`, `meta:`, then general tags. Include counts (1girl), appearance, clothing, accessories, pose, expression, actions, background. Use precise Danbooru syntax. No extra text.",
        "Generate only comma-separated Danbooru tags (lowercase_underscores). Strict order: `artist:`, `copyright:`, `character:`, `meta:`, then general tags. Include counts (1girl), appearance, clothing, accessories, pose, expression, actions, background. Use precise Danbooru syntax. No extra text. {word_count} words or less.",
        "Generate only comma-separated Danbooru tags (lowercase_underscores). Strict order: `artist:`, `copyright:`, `character:`, `meta:`, then general tags. Include counts (1girl), appearance, clothing, accessories, pose, expression, actions, background. Use precise Danbooru syntax. No extra text. {length} length.",
    ],
    "e621 tag list": [
        "Write a comma-separated list of e621 tags in alphabetical order for this image. Start with the artist, copyright, character, species, meta, and lore tags (if any), prefixed by 'artist:', 'copyright:', 'character:', 'species:', 'meta:', and 'lore:'. Then all the general tags.",
        "Write a comma-separated list of e621 tags in alphabetical order for this image. Start with the artist, copyright, character, species, meta, and lore tags (if any), prefixed by 'artist:', 'copyright:', 'character:', 'species:', 'meta:', and 'lore:'. Then all the general tags. Keep it under {word_count} words.",
        "Write a {length} comma-separated list of e621 tags in alphabetical order for this image. Start with the artist, copyright, character, species, meta, and lore tags (if any), prefixed by 'artist:', 'copyright:', 'character:', 'species:', 'meta:', and 'lore:'. Then all the general tags.",
    ],
    "Rule34 tag list": [
        "Write a comma-separated list of rule34 tags in alphabetical order for this image. Start with the artist, copyright, character, and meta tags (if any), prefixed by 'artist:', 'copyright:', 'character:', and 'meta:'. Then all the general tags.",
        "Write a comma-separated list of rule34 tags in alphabetical order for this image. Start with the artist, copyright, character, and meta tags (if any), prefixed by 'artist:', 'copyright:', 'character:', and 'meta:'. Then all the general tags. Keep it under {word_count} words.",
        "Write a {length} comma-separated list of rule34 tags in alphabetical order for this image. Start with the artist, copyright, character, and meta tags (if any), prefixed by 'artist:', 'copyright:', 'character:', and 'meta:'. Then all the general tags.",
    ],
    "Booru-like tag list": [
        "Write a list of Booru-like tags for this image.",
        "Write a list of Booru-like tags for this image within {word_count} words.",
        "Write a {length} list of Booru-like tags for this image.",
    ],
    "Art Critic": [
        "Analyze this image like an art critic would with information about its composition, style, symbolism, the use of color, light, any artistic movement it might belong to, etc.",
        "Analyze this image like an art critic would with information about its composition, style, symbolism, the use of color, light, any artistic movement it might belong to, etc. Keep it within {word_count} words.",
        "Analyze this image like an art critic would with information about its composition, style, symbolism, the use of color, light, any artistic movement it might belong to, etc. Keep it {length}.",
    ],
    "Product Listing": [
        "Write a caption for this image as though it were a product listing.",
        "Write a caption for this image as though it were a product listing. Keep it under {word_count} words.",
        "Write a {length} caption for this image as though it were a product listing.",
    ],
    "Social Media Post": [
        "Write a caption for this image as if it were being used for a social media post.",
        "Write a caption for this image as if it were being used for a social media post. Limit the caption to {word_count} words.",
        "Write a {length} caption for this image as if it were being used for a social media post.",
    ],
}

NAME_OPTION = "If there is a person/character in the image you must refer to them as {name}."


def build_prompt(caption_type: str, caption_length: str | int, extra_options: list[str], name_input: str) -> str:
    if caption_length == "any":
        idx = 0
    elif isinstance(caption_length, str) and caption_length.isdigit():
        idx = 1
    else:
        idx = 2
    prompt = CAPTION_TYPE_MAP[caption_type][idx]
    if extra_options:
        prompt += " " + " ".join(extra_options)
    return prompt.format(name=name_input or "{NAME}", length=caption_length, word_count=caption_length)


def toggle_name_box(selected_options: list[str]):
    return gr.update(visible=NAME_OPTION in selected_options)

def update_classify_vram(models: list[str]):
    total = sum(CLASSIFIER_VRAM.get(m, 0) for m in models)
    msg = f"Estimated VRAM required: ~{total} GB"
    if total > 24:
        msg += " – enable multiple GPUs"
    return gr.update(value=msg)

def update_caption_vram(model: str):
    info = CAPTION_MODELS.get(model, {})
    vram = info.get("vram", 0)
    msg = f"Estimated VRAM required: ~{vram} GB"
    if vram > 24:
        msg += " – enable multiple GPUs"
    return gr.update(value=msg)

def caption_once(
    img: Image.Image,
    prompt: str,
    temperature: float,
    top_p: float,
    max_new_tokens: int,
    device: torch.device,
    repo: str = CAPTION_REPO,
    hf_token: str | None = None,
) -> str:
    model = load_caption_model(repo, device, hf_token)
    processor = model.processor
    image_token = getattr(processor, "image_token", None)
    if image_token is None and hasattr(processor, "tokenizer"):
        image_token = getattr(processor.tokenizer, "image_token", None)
    if image_token is None:
        image_token = "<image>"
    convo = [
        {"role": "system", "content": "You are a helpful assistant."},
        {
            "role": "user",
            "content": [
                {"type": "image"},
                {"type": "text", "text": prompt.strip()},
            ],
        },
    ]
    try:
        convo_str = processor.apply_chat_template(
            convo,
            tokenize=False,
            add_generation_prompt=True,
        )
    except Exception:
        # Fallback to string content for older templates
        convo_fallback = [
            {"role": "system", "content": "You are a helpful assistant."},
            {"role": "user", "content": f"{image_token}\n{prompt.strip()}"},
        ]
        try:
            convo_str = processor.apply_chat_template(
                convo_fallback,
                tokenize=False,
                add_generation_prompt=True,
            )
        except Exception:
            convo_str = f"{image_token}\n{prompt.strip()}"
    inputs = processor(images=img, text=convo_str, return_tensors="pt")
<<<<<<< HEAD
    inputs = {k: v.to(device) if hasattr(v, "to") else v for k, v in inputs.items()}

    image_tensor = None
    for k in ("pixel_values", "image", "images"):
        if k in inputs and isinstance(inputs[k], torch.Tensor):
            image_tensor = inputs[k]
            break

    if image_tensor is None:
        for k in ("pixel_values", "image", "images"):
            if hasattr(inputs, k) and isinstance(getattr(inputs, k), torch.Tensor):
                image_tensor = getattr(inputs, k)
                break

    if image_tensor is None:
        for v in inputs.values():
            if isinstance(v, torch.Tensor) and v.ndim >= 3:
                image_tensor = v
                break

    if image_tensor is None:
        for attr in dir(inputs):
            val = getattr(inputs, attr, None)
            if isinstance(val, torch.Tensor) and val.ndim >= 3:
                image_tensor = val
                break

    if image_tensor is None:
        raise KeyError("No image tensor found in processor output")

    inputs["pixel_values"] = image_tensor.to(torch.bfloat16)
=======
    inputs = {
        k: v.to(device) if hasattr(v, "to") else v
        for k, v in inputs.items()
    }

    pixel_key = None
    for k in ("pixel_values", "image", "images"):
        if k in inputs:
            pixel_key = k
            break

    if pixel_key is None:
        # fall back to the first tensor with image-like dimensions
        for k, v in inputs.items():
            if isinstance(v, torch.Tensor) and v.ndim >= 3:
                pixel_key = k
                break

    if pixel_key is None:
        raise KeyError("No image tensor found in processor output")

    inputs[pixel_key] = inputs[pixel_key].to(torch.bfloat16)
>>>>>>> c9cb5942

    out = model.generate(
        **{
            "input_ids": inputs["input_ids"],
            "attention_mask": inputs.get("attention_mask"),
            pixel_key: inputs[pixel_key],
        },
        max_new_tokens=max_new_tokens,
        do_sample=temperature > 0,
        temperature=temperature if temperature > 0 else None,
        top_p=top_p if temperature > 0 else None,
        use_cache=True,
    )
    return processor.batch_decode(out[:, inputs["input_ids"].shape[-1]:])[0].strip()


def caption_single(img: Image.Image, caption_type: str, caption_length: str | int,
                   extra_opts: list[str], name_field: str,
                   temperature: float, top_p: float, max_new_tokens: int,
                   devices: list[str],
                   repo: str = CAPTION_REPO,
                   hf_token: str | None = None):
    if img is None:
        return ""
    unload_classification_models()
    device = _pick_device(devices)
    prompt = build_prompt(caption_type, caption_length, extra_opts, name_field)
    return caption_once(img, prompt, temperature, top_p, max_new_tokens,
                        device, repo=repo, hf_token=hf_token)

def local_path(spec: dict, fname: str, key: str) -> Path:
    sub = spec.get("subfolder", "") or key
    return MODELS_DIR / sub / fname

def load_model(key: str, device: torch.device, progress: gr.Progress | None = None):
    """
    Returns a VisionTransformer for `key`, cached per device.
    If the model files are missing they are downloaded with a tiny
    progress bar so the user can see what's happening.
    """
    spec = REG[key]
    cache_k = f"{key}|{device}"
    if cache_k in _model_cache:
        return _model_cache[cache_k]

    # target path under ./models/<subfolder>/<filename>
    # 1️⃣ choose *root* dir once (no nested subfolder here)
    ckpt_root = MODELS_DIR  # .../models
    sub_local = spec.get("subfolder") or key
    ckpt_path = ckpt_root / sub_local / spec["filename"]

    # 2️⃣ download: place files inside the model's subfolder
    if not ckpt_path.exists():
        (ckpt_root / sub_local).mkdir(parents=True, exist_ok=True)
        tracker = progress or gr.Progress(track_tqdm=True)
        tracker(0, desc=f"Downloading {key} …", total=1, unit="file")

        if spec.get("repo"):
            sub_remote = spec.get("subfolder") or None
            try:
                hf_hub_download(
                    repo_id=spec["repo"],
                    subfolder=sub_remote,
                    filename=spec["filename"],
                    local_dir=ckpt_root / sub_local,
                )
            except EntryNotFoundError:
                alt_path = None
                try:
                    hf_hub_download(
                        repo_id=spec["repo"],
                        filename=f"{spec['subfolder']}/{spec['filename']}",
                        local_dir=ckpt_root / sub_local,
                    )
                except EntryNotFoundError:
                    try:
                        hf_hub_download(
                            repo_id=spec["repo"],
                            filename=spec["filename"],
                            local_dir=ckpt_root / sub_local,
                        )
                    except EntryNotFoundError:
                        alt_path = _find_repo_model_file(spec["repo"], sub_remote)
                        if not alt_path:
                            alt_path = _find_repo_model_file(spec["repo"], None)
                        if alt_path:
                            hf_hub_download(
                                repo_id=spec["repo"],
                                filename=alt_path,
                                local_dir=ckpt_root / sub_local,
                            )
                            ckpt_path = ckpt_root / sub_local / Path(alt_path).name
                            dl_path = (ckpt_root / sub_local) / Path(alt_path).name
                            if dl_path.exists() and not ckpt_path.exists():
                                ckpt_path.parent.mkdir(parents=True, exist_ok=True)
                                dl_path.rename(ckpt_path)
                        else:
                            raise
        elif spec.get("urls"):
            for url in spec["urls"]:
                fname = url.split("/")[-1]
                dest = ckpt_root / sub_local / fname
                _download_file(url, dest)
                _extract_archive(dest, ckpt_root / sub_local)
            if key == "z3d_convnext":
                base = ckpt_root / sub_local / "Z3D-E621-Convnext"
                src = base / "Z3D-E621-Convnext.onnx"
                dst = base / "model.onnx"
                if src.exists() and not dst.exists():
                    src.rename(dst)
                src_csv = base / "tags-selected.csv"
                dst_csv = base / "tags.csv"
                if src_csv.exists() and not dst_csv.exists():
                    src_csv.rename(dst_csv)
        else:
            raise ValueError("No download source for model")

        alt = ckpt_root / sub_local / spec["filename"]
        if alt.exists() and not ckpt_path.exists():
            ckpt_path.parent.mkdir(parents=True, exist_ok=True)
            alt.rename(ckpt_path)

        tracker(1)

    if spec.get("backend", "pytorch") == "onnx":
        providers = ["CUDAExecutionProvider", "CPUExecutionProvider"] if device.type == "cuda" else ["CPUExecutionProvider"]
        session = ort.InferenceSession(str(ckpt_path), providers=providers)
        setattr(session, "_registry_key", key)
        _model_cache[cache_k] = session
        return session
    else:
        m = timm.create_model(spec["timm_id"],
                              pretrained=False,
                              num_classes=spec["num_classes"]).to(device)
        if spec.get("head_type", "gated") == "gated":
            m.head = GatedHead(min(m.head.weight.shape), spec["num_classes"])
        else:
            m.head = torch.nn.Linear(min(m.head.weight.shape), spec["num_classes"])

        safetensors.torch.load_model(m, str(ckpt_path), strict=False)

        m.to(device)
        m.eval()
        setattr(m, "_registry_key", key)
        _model_cache[cache_k] = m
        return m
# ╰──────────────────────────────────────────────────────────────────────────────╯

# ╭──────────── Image transforms ──────────────╮
class Fit(torch.nn.Module):
    def __init__(self, bounds, *, interpolation=InterpolationMode.LANCZOS, grow=True, pad=None):
        super().__init__()
        self.b = (bounds, bounds) if isinstance(bounds, int) else bounds
        self.inter = interpolation
        self.grow = grow
        self.pad = pad

    def forward(self, img: Image.Image):
        w, h = img.size
        bw, bh = self.b
        s = min(bw / w, bh / h)
        s = min(s, 1.0) if not self.grow else s
        if s != 1:
            img = TF.resize(img, (round(h * s), round(w * s)), self.inter)
        if self.pad is None:
            return img
        ph, pw = bh - img.size[1], bw - img.size[0]
        return TF.pad(img, (pw // 2, ph // 2, pw - pw // 2, ph - ph // 2), self.pad)


class CompositeAlpha(torch.nn.Module):
    def __init__(self, background: tuple[float, float, float] | float):
        super().__init__()
        bg = (background, background, background) if isinstance(background, float) else background
        self.register_buffer("bg", torch.tensor(bg).view(3, 1, 1))

    def forward(self, img: torch.Tensor) -> torch.Tensor:  # type: ignore[override]
        if img.shape[-3] == 3:
            return img
        a = img[..., 3:, :, :]
        return img[..., :3, :, :] * a + self.bg * (1 - a)


TRANSFORM = transforms.Compose(
    [
        Fit((384, 384)),
        transforms.ToTensor(),
        CompositeAlpha(0.5),
        transforms.Normalize([0.5] * 3, [0.5] * 3, inplace=True),
        transforms.CenterCrop((384, 384)),
    ]
)

# CLIP-style preprocessing for eva02_clip_7704
TRANSFORM_CLIP = transforms.Compose(
    [
        transforms.Resize((384, 384)),
        transforms.ToTensor(),
        CompositeAlpha(0.5),
        transforms.Normalize([0.485, 0.456, 0.406], [0.229, 0.224, 0.225]),
    ]
)


class BGR(torch.nn.Module):
    """Swap channels from RGB to BGR for models trained with OpenCV."""

    def forward(self, tensor: torch.Tensor) -> torch.Tensor:  # type: ignore[override]
        return tensor[[2, 1, 0], ...]


class OpenCVPadResize(torch.nn.Module):
    """Pad to square with white background and resize using OpenCV."""

    def __init__(self, size: int):
        super().__init__()
        self.size = size

    def forward(self, img: Image.Image) -> torch.Tensor:  # type: ignore[override]
        arr = np.array(img.convert("RGB"))
        arr = cv2.cvtColor(arr, cv2.COLOR_RGB2BGR)
        h, w = arr.shape[:2]
        max_len = max(h, w)
        pad_x = max_len - w
        pad_y = max_len - h
        arr = np.pad(
            arr,
            ((pad_y // 2, pad_y - pad_y // 2), (pad_x // 2, pad_x - pad_x // 2), (0, 0)),
            mode="constant",
            constant_values=255,
        )
        interp = cv2.INTER_AREA if max_len > self.size else cv2.INTER_LANCZOS4
        arr = cv2.resize(arr, (self.size, self.size), interpolation=interp)
        return torch.from_numpy(arr.astype(np.float32)).permute(2, 0, 1)


# OpenCV-based preprocessing for the Z3D ConvNeXt model following the data
# curation tool implementation. The image is padded to a square with a white
# background, resized to ``size`` and returned as BGR float32 values.
def _make_z3d_transform(size: int) -> torch.nn.Module:
    return OpenCVPadResize(size)

TRANSFORM_Z3D = _make_z3d_transform(448)

def get_transform(model_key: str):
    """Return the correct preprocessing transform for the model."""
    if model_key == "z3d_convnext":
        spec = REG.get(model_key, {})
        size = int(spec.get("input_dims", [448, 448])[0])
        return _make_z3d_transform(size) if size != 448 else TRANSFORM_Z3D
    if model_key == "eva02_clip_7704":
        return TRANSFORM_CLIP
    base = TRANSFORM
    if model_key == "eva02_vit_8046":
        return transforms.Compose([*base.transforms, BGR()])
    return base
# ╰────────────────────────────────────────────╯

# ╭──────────── Tags & helpers ─────────────╮
_TAGS: dict[str, list[str]] = {}
_TAG_TO_IDX: dict[str, dict[str, int]] = {}

def _parse_tags_file(path: Path, *, column: int = 0, skip_first_line: bool = False) -> tuple[list[str], dict[str, int]]:
    """Return (tags_list, tag_to_idx) for ``path`` supporting JSON or CSV."""
    if path.suffix.lower() == ".json":
        data = json.loads(path.read_text(encoding="utf-8"))
        if isinstance(data, dict):
            mapping = {k.replace("_", " "): int(v) for k, v in data.items()}
            size = max(mapping.values()) + 1
            tags = [""] * size
            for tag, idx in mapping.items():
                if idx < size:
                    tags[idx] = tag
        elif isinstance(data, list):
            tags = [str(t).replace("_", " ") for t in data]
            mapping = {t: i for i, t in enumerate(tags)}
        else:
            raise ValueError(f"Unsupported JSON format: {path}")
    elif path.suffix.lower() == ".csv":
        import csv
        tags = []
        with open(path, newline="", encoding="utf-8") as f:
            reader = csv.reader(f)
            header = next(reader, None)
            if not skip_first_line:
                if header and any(h.lower() in {"name", "tag", "tags"} for h in header) and column == 0:
                    idx = next(i for i, h in enumerate(header) if h.lower() in {"name", "tag", "tags"})
                else:
                    if header and column < len(header):
                        tags.append(header[column])
                    idx = column
            else:
                idx = column
            for row in reader:
                if len(row) > idx:
                    tags.append(row[idx])
        tags = [t.strip().replace("_", " ") for t in tags]
        mapping = {t: i for i, t in enumerate(tags)}
    else:
        raise ValueError(f"Unknown tag file type: {path}")
    return tags, mapping


def load_tags(model_key: str) -> tuple[list[str], dict[str, int]]:
    """Load and cache the tag list for ``model_key`` on first use."""
    if model_key in _TAGS:
        return _TAGS[model_key], _TAG_TO_IDX[model_key]

    spec = REG[model_key]
    fname = spec.get("tags_file")
    if not fname:
        raise ValueError(f"Model {model_key} missing 'tags_file'")
    path = local_path(spec, fname, model_key)

    if not path.exists():
        if spec.get("repo"):
            sub_remote = spec.get("subfolder") or None
            try:
                hf_hub_download(
                    repo_id=spec["repo"],
                    subfolder=sub_remote,
                    filename=fname,
                    local_dir=MODELS_DIR / (spec.get("subfolder") or model_key),
                )
            except EntryNotFoundError:
                downloaded = False
                for alt in (
                    f"{spec['subfolder']}/{fname}" if spec.get("subfolder") else None,
                    fname,
                ):
                    if not alt:
                        continue
                    try:
                        hf_hub_download(
                            repo_id=spec["repo"],
                            filename=alt,
                            local_dir=MODELS_DIR / (spec.get("subfolder") or model_key),
                        )
                        downloaded = True
                        break
                    except EntryNotFoundError:
                        continue
                if not downloaded:
                    alt_path = _find_repo_tags_file(spec["repo"], sub_remote)
                    if not alt_path:
                        alt_path = _find_repo_tags_file(spec["repo"], None)
                    if not alt_path:
                        raise
                    hf_hub_download(
                        repo_id=spec["repo"],
                        filename=alt_path,
                        local_dir=MODELS_DIR / (spec.get("subfolder") or model_key),
                    )
                    alt_local = MODELS_DIR / (spec.get("subfolder") or model_key) / alt_path
                    new_local = MODELS_DIR / (spec.get("subfolder") or model_key) / Path(alt_path).name
                    if alt_local.exists() and not new_local.exists():
                        new_local.parent.mkdir(parents=True, exist_ok=True)
                        alt_local.rename(new_local)
                    path = new_local
        elif spec.get("urls"):
            for url in spec["urls"]:
                dest = MODELS_DIR / (spec.get("subfolder") or model_key) / url.split("/")[-1]
                _download_file(url, dest)
                _extract_archive(dest, MODELS_DIR / (spec.get("subfolder") or model_key))
        else:
            raise ValueError(f"No download source for tags file of {model_key}")

        alt = MODELS_DIR / (spec.get("subfolder") or model_key) / fname
        if alt.exists() and not path.exists():
            path.parent.mkdir(parents=True, exist_ok=True)
            alt.rename(path)

    column = int(spec.get("use_column_number", 0))
    skip = bool(spec.get("skip_first_line", False))
    tags, mapping = _parse_tags_file(path, column=column, skip_first_line=skip)
    if model_key == "eva02_clip_7704":
        placeholders = [f"placeholder{i}" for i in range(3)]
        if len(tags) + len(placeholders) == spec.get("num_classes", len(tags)):
            tags.extend(placeholders)
            for i, p in enumerate(placeholders, start=len(mapping)):
                mapping[p] = i
    _TAGS[model_key] = tags
    _TAG_TO_IDX[model_key] = mapping
    return tags, mapping

def classify_tensor(
    t: torch.Tensor,
    m,
    thr: float,
    tags: list[str],
    head_type: str = "gated",
    backend: str = "pytorch",
):
    with torch.no_grad():
        if backend == "onnx":
            input_name = m.get_inputs()[0].name
            output_name = m.get_outputs()[0].name
            arr = t.cpu()
            shape = m.get_inputs()[0].shape
            if len(shape) == 4:
                if str(shape[1]) == "3":  # NCHW
                    target = tuple(int(x) for x in shape[2:4] if isinstance(x, int))
                    if len(target) == 2 and arr.shape[2:] != target:
                        arr = F.interpolate(arr, size=target, mode="bilinear", align_corners=False)
                    np_input = arr.numpy()
                elif str(shape[-1]) == "3":  # NHWC
                    target = tuple(int(x) for x in shape[1:3] if isinstance(x, int))
                    if len(target) == 2 and arr.shape[2:] != target:
                        arr = F.interpolate(arr, size=target, mode="bilinear", align_corners=False)
                    np_input = arr.permute(0, 2, 3, 1).numpy()
                else:
                    np_input = arr.numpy()
            else:
                np_input = arr.numpy()

            out = m.run([output_name], {input_name: np_input})[0]
            logits = torch.from_numpy(out)[0]
            if 0.0 <= float(logits.min()) and float(logits.max()) <= 1.0:
                probits = logits
            else:
                probits = torch.sigmoid(logits)
        else:
            logits = m(t)[0]
            probits = torch.sigmoid(logits) if head_type == "linear" else logits

        vals, idxs = probits.cpu().topk(min(250, len(tags)))
    sc = {tags[i.item()]: v.item() for i, v in zip(idxs, vals) if i.item() < len(tags)}
    filt = {k: v for k, v in sc.items() if v > thr}
    return ", ".join(filt.keys()), sc
# ╰──────────────────────────────────────────╯

# ╭──────────── Grad-CAM ─────────────╮
def _best_grid(n: int) -> tuple[int, int]:
    """Return (h, w) such that h × w = n and h is closest to √n."""
    root = int(math.sqrt(n))
    for h in range(root, 0, -1):
        if n % h == 0:
            return h, n // h
    return 1, n

def _patch_grid_from_token_count(P: int, img_h: int, img_w: int) -> tuple[int, int]:
    """
    Infer (h, w) such that
      • h * w == P
      • h divides img_h  AND  w divides img_w     (keeps patches aligned)
      • |h - sqrt(P)| is minimal  (looks as square as possible)
    """
    best = None
    root = int(math.sqrt(P))
    for h in range(1, root + 1):
        if P % h:
            continue
        w = P // h
        if img_h % h or img_w % w:           # must tile the padded square
            continue
        best = (h, w)
    return best if best else (root, P // root)


# ───────────────── Patch-grid helper (robust) ─────────────────
def _patch_grid(model, P: int) -> tuple[int, int]:
    """
    Return (H, W) patch grid for ViT / SigLIP / DeiT / etc.

    Priority:
    1.  Use (img_size // proj.stride)              ← handles rectangular strides
    2.  Use model.patch_embed.grid_size            ← only if it matches P
    3.  Derive a factor pair of P (fallback)
    """
    pe = getattr(model, "patch_embed", None)
    if pe is not None:
        # --- 1. derive from conv stride (works for SigLIP & friends)
        img_sz   = getattr(pe, "img_size", None)
        proj     = getattr(pe, "proj", None)
        if img_sz is not None and proj is not None and hasattr(proj, "stride"):
            ih, iw = (img_sz if isinstance(img_sz, (tuple, list)) else (img_sz, img_sz))
            sh, sw = proj.stride if isinstance(proj.stride, tuple) else (proj.stride, proj.stride)
            h, w = ih // sh, iw // sw
            if h * w == P:
                return h, w

        # --- 2. trust grid_size *only* if area matches
        gs = getattr(pe, "grid_size", None)
        if gs is not None and int(gs[0]) * int(gs[1]) == P:
            return int(gs[0]), int(gs[1])

    # --- 3. generic square-ish fallback
    root = int(math.sqrt(P))
    for h in range(root, 0, -1):
        if P % h == 0:
            return h, P // h
    return 1, P

# ─────────────────────────  DEBUG helper  ─────────────────────────
def debug_show_patch_coords(model, *, img_size=384, square=216):
    """
    Returns a PIL image in which every patch is coloured by its (row, col) id.
    Lets you see whether reshape(h, w) maps patches to the right pixels.
    """
    P = getattr(model.patch_embed, "num_patches", None) or model.patch_embed.num_patches
    h, w = _patch_grid_from_token_count(P, img_size, img_size)
    grid = np.arange(P, dtype=np.float32).reshape(h, w)

    # normalise 0-1 for a colourmap
    grid -= grid.min();  grid /= grid.max()

    rgb = (cm.viridis(grid)[..., :3] * 255).astype("uint8")
    im  = Image.fromarray(rgb, mode="RGB")

    im = im.resize((square, square), Image.NEAREST)     # coarse upscale (blocky)
    im = im.resize((img_size, img_size), Image.BICUBIC) # pad back to square
    return im


# 1️⃣ get_cam_array  ───────────────────────────────────────────
def get_cam_array(img: Image.Image, tag: str, model, tag_to_idx, model_key: str):
    dev = next(model.parameters()).device
    idx = tag_to_idx.get(tag)
    if idx is None:
        return np.zeros((1, 1))

    t = get_transform(model_key)(img.convert("RGBA")).unsqueeze(0).to(dev).requires_grad_(True)

    acts, grads = {}, {}
    def fwd(_, __, o): acts["v"] = o
    def bwd(_, gi, go): grads["v"] = go[0]

    h1 = model.norm.register_forward_hook(fwd)
    h2 = model.norm.register_full_backward_hook(bwd)

    try:
        model.zero_grad(set_to_none=True)
        model(t)[0, idx].backward()

        a = acts["v"].squeeze(0)
        g = grads["v"].squeeze(0)
        w = g.mean(1)
        cam_1d = torch.relu((a * w[:, None]).sum(0)).detach().cpu().numpy()

        h, w_ = _patch_grid_from_token_count(cam_1d.size, 384, 384)
        print(f"debug print right after the _patch_grid_from_token_count call, but before the return cam_1d.reshape(h, w_), a   call:")
        print("TOKEN COUNT:", cam_1d.size, "→ grid", h, "×", w_)

        return cam_1d.reshape(h, w_), a
    finally:
        h1.remove(); h2.remove()

def _rgba_to_heat(rgba: Image.Image) -> np.ndarray:
    """
    Convert a CAM RGBA overlay (216×216, uint8) into a float32 heat array
    shaped (H, W, 4) where the last dim is premultiplied RGB + α channel.

    • RGB channels are divided by 255 and multiplied by α/255
    • α is kept as α/255
    """
    arr = np.asarray(rgba, dtype=np.float32) / 255.0      # H,W,4
    rgb, a = arr[..., :3], arr[..., 3:4]
    return np.concatenate([rgb * a, a], axis=-1)          # premult RGB, keep α


def create_cam_visualization_pil(image_pil: Image.Image, cam: np.ndarray,
                                 *, alpha: float = 0.6, vis_threshold: float = 0.2) -> Image.Image:
    """Exact port of the HF‑demo visualiser."""
    if cam is None:
        return image_pil

    w, h = image_pil.size
    size = max(w, h)

    cam -= cam.min()
    cam /= cam.max() + 1e-8

    colormap = cm.get_cmap("inferno")
    cam_rgb = colormap(cam)[..., :3]  # (H,W,3) float64 0‑1

    cam_alpha = (cam >= vis_threshold).astype(np.float32) * alpha
    cam_rgba = np.dstack((cam_rgb, cam_alpha))

    cam_pil = Image.fromarray((cam_rgba * 255).astype(np.uint8), mode="RGBA")
    cam_pil = cam_pil.resize((216, 216), Image.NEAREST)          # keep blocky
    cam_pil = cam_pil.resize((size, size), Image.BICUBIC)
    cam_pil = transforms.CenterCrop((h, w))(cam_pil)

    return Image.alpha_composite(image_pil.convert("RGBA"), cam_pil)

def _cam_to_overlay(cam: np.ndarray, img: Image.Image,
                    *, alpha: float, thr: float) -> Image.Image:
    """
    cam : 2-D float array (already normalised 0-1)
    img : original PIL image   (for final crop size)
    Returns: PIL RGBA image sized exactly like *img*.
    """
    cm_rgb     = (cm.inferno(cam)[..., :3] * 255).astype("uint8")
    alpha_mask = ((cam >= thr) * alpha * 255).astype("uint8")
    cam_rgba   = np.dstack((cm_rgb, alpha_mask))

    cam_pil = Image.fromarray(cam_rgba, "RGBA")
    cam_pil = cam_pil.resize((216, 216), Image.NEAREST)          # keep blocky
    size    = max(img.size)
    cam_pil = cam_pil.resize((size, size), Image.BICUBIC)
    cam_pil = transforms.CenterCrop(img.size[::-1])(cam_pil)     # exactly img.size
    return cam_pil

def _extract_overlay_pixels(composite: Image.Image, background: Image.Image) -> np.ndarray:
    """
    Given the CAM-composited RGBA image returned by `grad_cam()` and the
    original RGBA background, return a float32 array of shape (H, W, 4)
    that contains *only* the coloured heat-map (premultiplied RGB + α).

    Pixels where the composite == background have α = 0.
    """
    fg = np.asarray(composite.convert("RGBA"), dtype=np.float32)
    bg = np.asarray(background.convert("RGBA"), dtype=np.float32)

    # anything identical to the background means "no heat" → α = 0
    diff = np.any(fg != bg, axis=-1, keepdims=True).astype(np.float32)
    a    = diff[..., 0:1]            # 1 where heat present, else 0
    rgb  = fg[..., :3] - bg[..., :3] # colour relative to background
    rgb  = np.clip(rgb, 0, 255)      # safety clamp

    premul = np.concatenate([rgb * (a / 255.0), a], axis=-1) / 255.0
    return premul                    # H,W,4 float32 premult


def grad_cam(img: Image.Image, tag: str, m: torch.nn.Module,
             tag_to_idx: dict[str, int],
             alpha: float, thr: float = 0.2,
             model_key: str | None = None) -> Image.Image:
    """Fully matches the HuggingFace demo Grad‑CAM pipeline."""
    dev = next(m.parameters()).device
    idx = tag_to_idx.get(tag)
    if idx is None:
        return img, Image.new("RGBA", img.size, (0, 0, 0, 0))

    key = model_key or getattr(m, "_registry_key", None)
    tensor = get_transform(key if key else "")(img.convert("RGBA")).unsqueeze(0).to(dev)

    gradients, activations = {}, {}

    def hook_fwd(_, __, out):
        activations["value"] = out

    def hook_bwd(_, grad_in, grad_out):
        gradients["value"] = grad_out[0]

    h1 = m.norm.register_forward_hook(hook_fwd)
    h2 = m.norm.register_full_backward_hook(hook_bwd)

    logits = m(tensor)[0]
    m.zero_grad()
    logits[idx].backward(retain_graph=True)

    with torch.no_grad():
        patch_grads = gradients["value"]          # (B, P, E)
        patch_acts  = activations["value"]        # (B, P, E)

        weights = patch_grads.mean(dim=1).squeeze(0)      # (E,)
        cam_1d = torch.einsum("pe,e->p", patch_acts.squeeze(0), weights)
        cam_1d = torch.relu(cam_1d)

        P = cam_1d.numel()
        h, w_ = _best_grid(P)                       # 27×27 for ViT‑384, 24×48 for SigLIP, etc.
        cam = cam_1d.reshape(h, w_).cpu().numpy()
        cam -= cam.min()
        cam /= cam.max() + 1e-8

    h1.remove(); h2.remove()

    # Create RGBA heat‑map overlay then composite it over the source image
    overlay = _cam_to_overlay(cam, img, alpha=alpha, thr=thr)
    comp    = Image.alpha_composite(img.convert("RGBA"), overlay)
    return comp, overlay             # second result is the pure heat-map RGBA
# ╰─────────────────────────────────────╯


def grad_cam_average(img: Image.Image, tag: str, model_keys, alpha, thr=0.2):
    """
    1. Call grad_cam() for every selected model, but keep only the RGBA overlay.
    2. Convert each overlay to float premultiplied-RGBA.
    3. Average pixel-wise.
    4. Lay one averaged overlay back onto the untouched source image.
    """
    dev = torch.device("cuda:0" if torch.cuda.is_available() else "cpu")
    overlays = []

    unsupported = []
    for k in model_keys:
        if not REG[k].get("supports_cam", True):
            unsupported.append(k)
            continue
        model = load_model(k, dev)
        _, tag_map = load_tags(k)
        _, ov = grad_cam(img, tag, model, tag_map, alpha=alpha, thr=thr, model_key=k)  # we need only ov
        overlays.append(np.asarray(ov, dtype=np.float32) / 255.0)

    if unsupported:
        gr.Info(f"Grad-CAM not supported for: {', '.join(unsupported)}")

    if not overlays:
        return img

    # premultiply RGB by α, average, then un-premultiply
    premuls = []
    for arr in overlays:
        rgb, a = arr[..., :3], arr[..., 3:4]
        premuls.append(np.concatenate([rgb * a, a], axis=-1))

    avg = np.mean(premuls, axis=0)
    rgb_pm, a = avg[..., :3], np.clip(avg[..., 3:4], 1e-8, 1.0)
    rgb = (rgb_pm / a) * 255.0
    rgba = np.concatenate([rgb, a * 255.0], axis=-1).astype("uint8")
    overlay_avg = Image.fromarray(rgba, mode="RGBA")

    return Image.alpha_composite(img.convert("RGBA"), overlay_avg)





# -----------------------------------------------------------
# safe_cam() – returns a 2-D numpy array for one model
# -----------------------------------------------------------
# 2️⃣ _safe_cam  ───────────────────────────────────────────────
def _safe_cam(img: Image.Image, tag: str, model, idx: int, model_key: str):
    dev = next(model.parameters()).device
    t = get_transform(model_key)(img.convert("RGBA")).unsqueeze(0).to(dev).requires_grad_(True)

    acts, grads = {}, {}
    def fwd(_, __, o): acts["v"] = o
    def bwd(_, gi, go): grads["v"] = go[0]

    h1 = model.norm.register_forward_hook(fwd)
    h2 = model.norm.register_full_backward_hook(bwd)

    model.zero_grad()
    model(t)[0, idx].backward()

    h1.remove(); h2.remove()

    a = acts["v"].squeeze(0)
    g = grads["v"].squeeze(0)
    w = g.mean(1)
    cam_1d = torch.relu((w[:, None] * a).sum(0)).detach().cpu().numpy()

    h, w_ = _patch_grid_from_token_count(cam_1d.size, 384, 384)
    print(
        f"{model.__class__.__name__}:  "
        f"img_size={getattr(model.patch_embed, 'img_size', '?')}, "
        f"stride={getattr(model.patch_embed.proj, 'stride', '?')}, "
        f"P={cam_1d.size}, grid=({h},{w_})"
    )

    return cam_1d.reshape(h, w_)


# -----------------------------------------------------------
# grad_cam_multi() – average over all selected models
# -----------------------------------------------------------
def grad_cam_multi(event: gr.SelectData, img, model_keys, alpha, thr):
    tag_str = event.value
    print("clicked tag →", tag_str)

    dev  = torch.device("cuda:0" if torch.cuda.is_available() else "cpu")
    cams = []

    for k in model_keys:
        if not REG[k].get("supports_cam", True):
            continue
        m   = load_model(k, dev)
        _, tag_map = load_tags(k)
        idx = tag_map.get(tag_str)
        if idx is None:
            continue
        cams.append(_safe_cam(img, tag_str, m, idx, k))

    if not cams:
        return img, {}

    cam  = np.mean(cams, axis=0)
    cam  = (cam - cam.min()) / (cam.max() - cam.min() + 1e-8)

    cm_rgb     = (cm.inferno(cam)[..., :3] * 255).astype("uint8")
    alpha_mask = ((cam >= thr) * alpha * 255).astype("uint8")
    cam_rgba   = np.dstack((cm_rgb, alpha_mask)).copy()

    overlay = (Image.fromarray(cam_rgba, "RGBA")
               .resize((216, 216), Image.NEAREST)
               .resize((max(img.size),) * 2, Image.BICUBIC))
    overlay = transforms.CenterCrop(img.size[::-1])(overlay)
    return Image.alpha_composite(img.convert("RGBA"), overlay), {"tag": tag_str}

# ╭──────────── Batch worker ─────────────╮
def worker_loop(dev_key, q, model_keys, thr, out_root,
                total, counter, lock, progress):
    unload_caption_models()
    dev    = torch.device(dev_key)
    models = {k: load_model(k, dev) for k in model_keys}
    tag_lists = {k: load_tags(k)[0] for k in model_keys}
    while True:
        try:
            p = q.get_nowait()
        except queue.Empty:
            return
        try:
            img = Image.open(p).convert("RGBA")
            for k, m in models.items():
                t = get_transform(k)(img).unsqueeze(0).to(dev)
                tag_str, _ = classify_tensor(
                    t,
                    m,
                    thr,
                    tag_lists[k],
                    REG[k]["head_type"],
                    REG[k].get("backend", "pytorch"),
                )
                out_dir = out_root / k
                out_dir.mkdir(parents=True, exist_ok=True)
                (out_dir / f"{p.stem}.txt").write_text(tag_str, encoding="utf-8")
        except Exception as e:
            print(f"[WARN] {p.name} skipped: {e}")
        finally:
            with lock:
                counter[0] += 1
                progress((counter[0], total))
            q.task_done()
# ╰──────────────────────────────────────╯

# ╭──────────── Batch front - generator ─────────────╮
IMAGE_EXTS = {".png", ".jpg", ".jpeg", ".webp", ".bmp", ".gif"}

def batch_tag(folder, thr, model_keys, devices, cpu_cores,
              progress=gr.Progress(track_tqdm=True)):
    unload_caption_models()
    update_config("classifier", models=model_keys)
    if not folder:
        yield "❌ No folder provided."; return
    in_dir = Path(folder).expanduser()
    if not in_dir.is_dir():
        yield f"❌ Not a directory: {in_dir}"; return

    imgs = [p for p in in_dir.iterdir() if p.suffix.lower() in IMAGE_EXTS]
    if not imgs:
        yield f"⚠️ No images found in {in_dir}"; return

    out_root = in_dir / "tags"  # root container for all models
    out_root.mkdir(exist_ok=True)

    total   = len(imgs)
    counter = [0]
    lock    = threading.Lock()
    q = queue.Queue()  # standard FIFO
    for p in imgs:  # preload every path
        q.put(p)

    threads = []

    if "CPU" in devices and cpu_cores > 0:
        for _ in range(min(cpu_cores, os.cpu_count() or 1)):
            t = threading.Thread(target=worker_loop,
                    args=("cpu", q, model_keys, thr,
                          out_root, total, counter, lock, progress))
            t.start(); threads.append(t)

    for idx, lbl in enumerate(GPU_LABELS):
        if lbl in devices:
            t = threading.Thread(target=worker_loop,
                    args=(f"cuda:{idx}", q, model_keys, thr,
                          out_root, total, counter, lock, progress))
            t.start(); threads.append(t)

    for t in threads:
        t.join()

    yield f"✅ {total} images processed for models {', '.join(model_keys)}."
# ╰──────────────────────────────────────────────╯


def _pick_device(devices: list[str]) -> torch.device:
    for idx, lbl in enumerate(GPU_LABELS):
        if lbl in devices:
            return torch.device(f"cuda:{idx}")
    return torch.device("cpu")


def batch_caption(folder, caption_type, caption_length, extra_opts, name_field,
                  temperature, top_p, max_new_tokens, devices,
                  repo: str = CAPTION_REPO,
                  hf_token: str | None = None,
                  progress=gr.Progress(track_tqdm=True)):
    if not folder:
        yield "❌ No folder provided."; return
    unload_classification_models()
    in_dir = Path(folder).expanduser()
    if not in_dir.is_dir():
        yield f"❌ Not a directory: {in_dir}"; return

    imgs = [p for p in in_dir.iterdir() if p.suffix.lower() in IMAGE_EXTS]
    if not imgs:
        yield f"⚠️ No images found in {in_dir}"; return

    out_dir = in_dir / "captions"
    out_dir.mkdir(exist_ok=True)

    device = _pick_device(devices)
    total = len(imgs)
    start = time.time()

    for i, p in enumerate(imgs, 1):
        img = Image.open(p).convert("RGB")
        prompt = build_prompt(caption_type, caption_length, extra_opts, name_field)
        caption = caption_once(img, prompt, temperature, top_p, max_new_tokens, device,
                               repo=repo, hf_token=hf_token)
        (out_dir / f"{p.stem}.txt").write_text(caption, encoding="utf-8")
        eta = (time.time() - start) / i * (total - i)
        yield f"{i}/{total} done – ETA {int(eta)//60:02d}:{int(eta)%60:02d}"

    yield f"✅ Finished {total} images → {out_dir}"

def caption_single_wrapper(img, ctype, clen, opts, name, temp, top_p, max_tok, dev, model, token):
    update_config(
        "captioner",
        type=ctype,
        length=clen,
        temperature=temp,
        top_p=top_p,
        max_new_tokens=max_tok,
        devices=dev,
        model=model,
        hf_token=token,
    )
    repo_id = CAPTION_MODELS.get(model, {}).get("repo", model)
    return caption_single(img, ctype, clen, opts, name, temp, top_p, max_tok, dev,
                          repo=repo_id, hf_token=token)


def batch_caption_wrapper(folder, ctype, clen, opts, name, temp, top_p, max_tok, dev, model, token):
    update_config(
        "captioner",
        type=ctype,
        length=clen,
        temperature=temp,
        top_p=top_p,
        max_new_tokens=max_tok,
        devices=dev,
        model=model,
        hf_token=token,
    )
    repo_id = CAPTION_MODELS.get(model, {}).get("repo", model)
    yield from batch_caption(folder, ctype, clen, opts, name, temp, top_p, max_tok, dev,
                             repo=repo_id, hf_token=token)

CSS = """
.inferno-slider input[type=range]{background:linear-gradient(to right,#000004,#1b0c41,#4a0c6b,#781c6d,#a52c60,#cf4446,#ed6925,#fb9b06,#f7d13d,#fcffa4)!important}
#image_container-image{width:100%;aspect-ratio:1/1;max-height:100%}
#image_container img{object-fit:contain!important}
"""
demo = gr.Blocks(css=CSS)

with demo:
    gr.Markdown("## Data Curation Tool - Model Builder UI")

    orig_state  = gr.State()        # keeps the uploaded PIL image
    cam_state   = gr.State()        # keeps last Grad-CAM info
    scores_state= gr.State()        # NEW ─ keeps full {tag: score} dict

    model_menu = gr.Dropdown(
        choices=list(REG.keys()),
        value=CFG_CLASSIFY.get("models", "pilot2"),
        multiselect=True,
        label="Models to run"
    )
    _default_models = CFG_CLASSIFY.get("models", ["pilot2"])
    if isinstance(_default_models, str):
        _default_models = [_default_models]
    _default_vram = sum(CLASSIFIER_VRAM.get(m, 0) for m in _default_models)
    _msg = f"Estimated VRAM required: ~{_default_vram} GB"
    if _default_vram > 24:
        _msg += " – enable multiple GPUs"
    class_vram = gr.Markdown(value=_msg)
    model_menu.change(update_classify_vram, model_menu, class_vram)

    # ─── Single-image tab
    with gr.Tab("Single Image"):
        with gr.Row():
            with gr.Column():
                with gr.Accordion("Input Image", open=True):
                    with gr.Tab("Original"):
                        img_orig = gr.Image(         # new — shows uploaded image untouched
                            sources=["upload", "clipboard"],
                            type="pil",
                            label="Source",
                            elem_id="image_container",
                        )
                    with gr.Tab("Grad-CAM"):
                        img_cam = gr.Image(          # new — shows heat-map overlay
                            type="pil",
                            label="CAM",
                            elem_id="image_container",
                        )
                cam_thr  = gr.Slider(0, 1, 0.4, 0.01, label="CAM threshold",
                                     elem_classes="inferno-slider")#.4
                cam_alpha= gr.Slider(0, 1, 0.6, 0.01, label="CAM alpha")#.6
                cam_btn = gr.Button("Run Grad-CAM", variant="primary")
            with gr.Column():
                thr_slider= gr.Slider(0, 1, 0.2, 0.01, label="Tag threshold")
                tag_out   = gr.Textbox(label="Tag string")
                interrogate_btn = gr.Button("Interrogate", variant="secondary")
                save_btn = gr.Button("Save current tags")
                download = gr.File(label="Download .txt", visible=False)
                lbl_out   = gr.Label(num_top_classes=250, show_label=False)

    # ─── Batch tagging tab
    with gr.Tab("Batch Folder"):
        folder_box = gr.Textbox(label="Folder path")
        thr_batch  = gr.Slider(0, 1, 0.2, 0.01, label="Tag threshold")
        dev_check  = gr.CheckboxGroup(["CPU"] + GPU_LABELS, value=["CPU"],
                                      label="Compute devices")
        cpu_slide  = gr.Slider(1, max(os.cpu_count() or 1, 1), 1, 1,
                               label="CPU cores", visible=True)
        run_btn    = gr.Button("Start batch tagging", variant="primary")
        status_box = gr.Textbox(label="Status", interactive=False)

    # ─── Captioner tab
    with gr.Tab("Captioner"):
        cap_model = gr.Dropdown(
            choices=list(CAPTION_MODELS.keys()),
            value=CAPTION_MODEL,
            label="Caption Model")
        cap_v = CAPTION_MODELS.get(CAPTION_MODEL, {})
        _cap_msg = f"Estimated VRAM required: ~{cap_v.get('vram', 0)} GB"
        if cap_v.get('vram', 0) > 24:
            _cap_msg += " – enable multiple GPUs"
        cap_vram = gr.Markdown(value=_cap_msg)
        cap_model.change(update_caption_vram, cap_model, cap_vram)
        cap_token = gr.Textbox(
            label="HF token (optional)",
            type="password",
            value=CAPTION_TOKEN,
        )

        with gr.Tab("Single"):
            with gr.Accordion("Input Image", open=True):
                cap_image = gr.Image(type="pil", label="Input Image")
            cap_type = gr.Dropdown(
                choices=list(CAPTION_TYPE_MAP.keys()),
                value=CFG_CAPTION.get("type", "Descriptive"),
                label="Caption Type")
            cap_len = gr.Dropdown(
                choices=["any", "very short", "short", "medium-length", "long", "very long"] + [str(i) for i in range(20, 261, 10)],
                value=CFG_CAPTION.get("length", "long"),
                label="Caption Length")
            with gr.Accordion("Extra Options", open=False):
                cap_opts = gr.CheckboxGroup(choices=[NAME_OPTION], label="Select one or more")
            name_box = gr.Textbox(label="Person / Character Name", visible=False)
            cap_opts.change(toggle_name_box, cap_opts, name_box)
            with gr.Accordion("Generation settings", open=False):
                temp_slider = gr.Slider(
                    0.0, 2.0,
                    CFG_CAPTION.get("temperature", 0.6), 0.05,
                    label="Temperature")
                top_p_slider = gr.Slider(
                    0.0, 1.0,
                    CFG_CAPTION.get("top_p", 0.9), 0.01,
                    label="Top-p")
                max_tok_slider = gr.Slider(
                    1, 2048,
                    CFG_CAPTION.get("max_new_tokens", 512), 1,
                    label="Max New Tokens")
            cap_devices = gr.CheckboxGroup(
                ["CPU"] + GPU_LABELS,
                value=CFG_CAPTION.get("devices", ["CPU"]),
                label="Compute devices")
            cap_btn = gr.Button("Caption")
            cap_out = gr.Textbox(label="Caption")
            cap_btn.click(
                caption_single_wrapper,
                inputs=[cap_image, cap_type, cap_len, cap_opts, name_box,
                        temp_slider, top_p_slider, max_tok_slider, cap_devices,
                        cap_model, cap_token],
                outputs=cap_out,
            )

        with gr.Tab("Batch"):
            cap_folder = gr.Textbox(label="Input folder")
            cap_batch_btn = gr.Button("Run batch caption")
            cap_progress = gr.Textbox(label="Progress", interactive=False)
            cap_devices_b = gr.CheckboxGroup(
                ["CPU"] + GPU_LABELS,
                value=CFG_CAPTION.get("devices", ["CPU"]),
                label="Compute devices")
            cap_batch_btn.click(
                batch_caption_wrapper,
                inputs=[cap_folder, cap_type, cap_len, cap_opts, name_box,
                        temp_slider, top_p_slider, max_tok_slider, cap_devices_b,
                        cap_model, cap_token],
                outputs=cap_progress,
            )

    # ─── OpenRouter API tab -------------------------------------------------
    add_openrouter_tab()
    # ─── Tag Cleaning Utility tab ------------------------------------------
    add_clean_tags_tabs()
    # ─── Automation Pipeline tab -------------------------------------------
    add_pipeline_tab()

    def save_tags(tag_string):
        if not tag_string:
            return gr.update(visible=False)
        fn = Path("tags_current.txt")
        fn.write_text(tag_string, encoding="utf-8")
        return gr.update(value=str(fn), visible=True)


    save_btn.click(save_tags, inputs=tag_out, outputs=download)

    # ── dynamic CPU-core slider
    dev_check.change(lambda sel: gr.update(visible=("CPU" in sel)),
                     dev_check, cpu_slide)

    # ─── Single-image aggregation over selected models ──────────────────────
    def single(img, thr, model_keys):
        unload_caption_models()
        update_config("classifier", models=model_keys)
        if img is None:
            return "", {}, {}, img

        full_scores = defaultdict(list)

        for k in model_keys:
            dev = torch.device("cuda:0" if torch.cuda.is_available() else "cpu")
            m   = load_model(k, dev)
            tags_list, _ = load_tags(k)
            t   = get_transform(k)(img.convert("RGBA")).unsqueeze(0).to(dev)
            _, sc = classify_tensor(
                t,
                m,
                0.0,
                tags_list,
                REG[k]["head_type"],
                REG[k].get("backend", "pytorch"),
            )      # keep all scores
            for tag, val in sc.items():
                full_scores[tag].append(val)

        agg = {tag: float(np.mean(vs)) for tag, vs in full_scores.items()}
        visible = {k: v for k, v in agg.items() if v > thr}
        tag_str = ", ".join(visible)

        return tag_str, visible, agg, img

    img_orig.upload(
        single,
        inputs=[img_orig, thr_slider, model_menu],
        outputs=[tag_out, lbl_out, scores_state, orig_state],
    )

    # update label when threshold slider moves
    thr_slider.input(
        lambda thr, scores: (
            ", ".join(k for k, v in scores.items() if v > thr),
            {k: v for k, v in scores.items() if v > thr}
        ) if scores else ("", {}),
        inputs=[thr_slider, scores_state],
        outputs=[tag_out, lbl_out],
    )

    def filter_by_threshold(thr, scores):
        if not scores:
            return "", {}
        visible = {k: v for k, v in scores.items() if v > thr}
        return ", ".join(visible), visible

    # ─── robust helper: works on every Gradio build ─────────────────────
    def _selected_tag(data: gr.SelectData):
        """
        Extract the tag string from whatever gr.Label.select() sends back.
        """
        # legacy object
        if hasattr(data, "value"):
            print(f"data.value:\t{data.value}")
            return data.value  # type: ignore[attr-defined]

        # new dict styles
        if isinstance(data, dict):
            for key in ("value", "label", "name", "item"):
                if key in data and isinstance(data[key], str):
                    return data[key]

            # score-dict: pick highest-scoring key
            try:
                return max(data.items(), key=lambda kv: kv[1])[0]
            except Exception:
                return next(iter(data))  # fallback: first key

        # already a string?
        if isinstance(data, str):
            return data

        return ""


    def interrogate(img, thr, model_keys):
        # Re-run inference using cached models
        return single(img, thr, model_keys)[:3]  # tag_out, lbl_out, scores_state


    interrogate_btn.click(
        interrogate,
        inputs=[orig_state, thr_slider, model_menu],
        outputs=[tag_out, lbl_out, scores_state],
    )


    def handle_cam_click(event: gr.SelectData,
                         alpha: float,
                         thr: float,
                         img: Image.Image,
                         model_keys: list[str]):
        unload_caption_models()
        if not event:
            return img, {}
        tag = event.value
        print(f"tag:\t{tag}")
        if img is None:
            return img, {}

        if len(model_keys) == 1:
            key = model_keys[0]
            if not REG.get(key, {}).get("supports_cam", True):
                gr.Info(f"Grad-CAM not supported for model {key}")
                return img, {}
            dev = torch.device("cuda:0" if torch.cuda.is_available() else "cpu")
            m = load_model(key, dev)
            _, tag_map = load_tags(key)
            if tag not in tag_map:
                return img, {}
            comp, ov = grad_cam(img, tag, m, tag_map, alpha, thr, key)
        else:
            supported = [k for k in model_keys if REG.get(k, {}).get("supports_cam", True)]
            unsupported = [k for k in model_keys if k not in supported]
            if unsupported:
                gr.Info(f"Grad-CAM not supported for: {', '.join(unsupported)}")
            if not supported or all(tag not in load_tags(k)[1] for k in supported):
                return img, {}
            comp = grad_cam_average(img, tag, supported, alpha, thr)

        return comp, {"tag": tag}

    def handle_cam_slider(
            tag,
            alpha: float,
            thr: float,
            img: Image.Image,
            model_keys: list[str],
    ):
        """
        Dispatches to either single-model Grad-CAM (grad_cam) or
        multi-model averaging (grad_cam_average), depending on how many
        models are selected in the dropdown.
        """
        unload_caption_models()
        if not tag:
            return img, {}
        tag = tag["tag"]
        print(f"tag:\t{tag}")
        if img is None:
            return img, {}

        if len(model_keys) == 1:
            key = model_keys[0]
            if not REG.get(key, {}).get("supports_cam", True):
                gr.Info(f"Grad-CAM not supported for model {key}")
                return img, {}
            dev = torch.device("cuda:0" if torch.cuda.is_available() else "cpu")
            m = load_model(key, dev)
            _, tag_map = load_tags(key)
            if tag not in tag_map:
                return img, {}
            comp, ov = grad_cam(img, tag, m, tag_map, alpha, thr, key)
        else:
            supported = [k for k in model_keys if REG.get(k, {}).get("supports_cam", True)]
            unsupported = [k for k in model_keys if k not in supported]
            if unsupported:
                gr.Info(f"Grad-CAM not supported for: {', '.join(unsupported)}")
            if not supported or all(tag not in load_tags(k)[1] for k in supported):
                return img, {}
            comp = grad_cam_average(img, tag, supported, alpha, thr)

        return comp, {"tag": tag}

    lbl_out.select(
        fn=handle_cam_click,
        inputs=[cam_alpha, cam_thr, orig_state, model_menu],  # event comes first automatically
        outputs=[img_cam, cam_state],
    )

    # ─── move CAM-threshold slider ----------------------------------------------
    cam_thr.input(
        fn=handle_cam_slider,
        inputs=[cam_state, cam_alpha, cam_thr, orig_state, model_menu],  # event comes first automatically
        outputs=[img_cam, cam_state],
    )

    # ─── move CAM-alpha slider ---------------------------------------------------
    cam_alpha.input(
        fn=handle_cam_slider,
        inputs=[cam_state, cam_alpha, cam_thr, orig_state, model_menu],  # event comes first automatically
        outputs=[img_cam, cam_state],
    )

    # ─── explicit button to run CAM ------------------------------------------
    cam_btn.click(
        fn=handle_cam_slider,
        inputs=[cam_state, cam_alpha, cam_thr, orig_state, model_menu],
        outputs=[img_cam, cam_state],
    )

    # ───────────────── Batch callbacks ──────────────────────────────
    run_btn.click(
        batch_tag,
        inputs=[folder_box, thr_batch, model_menu, dev_check, cpu_slide],
        outputs=status_box,
    )

################################################################################
#                                      Main                                    #
################################################################################

if __name__ == "__main__":
    print("PyTorch", torch.__version__, "| CUDA", torch.version.cuda, "| GPUs", torch.cuda.device_count())
    gr.close_all()
    demo.launch(server_name="0.0.0.0", share=False, show_error=True)<|MERGE_RESOLUTION|>--- conflicted
+++ resolved
@@ -201,7 +201,6 @@
             from huggingface_hub import hf_hub_download, EntryNotFoundError
             import importlib.util
 
-<<<<<<< HEAD
             mod_path = None
             for name in (
                 "modeling_kosmos2.py",
@@ -218,17 +217,6 @@
 
             if mod_path is None:
                 raise RuntimeError("modeling_kosmos2.py not found in repo")
-=======
-            try:
-                mod_path = hf_hub_download(
-                    "microsoft/kosmos-2-patch14-224", "modeling_kosmos2.py"
-                )
-            except EntryNotFoundError:
-                mod_path = hf_hub_download(
-                    "microsoft/kosmos-2-patch14-224",
-                    "kosmos2/modeling_kosmos2.py",
-                )
->>>>>>> c9cb5942
 
             spec = importlib.util.spec_from_file_location(
                 "modeling_kosmos2", mod_path
@@ -584,7 +572,6 @@
         except Exception:
             convo_str = f"{image_token}\n{prompt.strip()}"
     inputs = processor(images=img, text=convo_str, return_tensors="pt")
-<<<<<<< HEAD
     inputs = {k: v.to(device) if hasattr(v, "to") else v for k, v in inputs.items()}
 
     image_tensor = None
@@ -616,30 +603,6 @@
         raise KeyError("No image tensor found in processor output")
 
     inputs["pixel_values"] = image_tensor.to(torch.bfloat16)
-=======
-    inputs = {
-        k: v.to(device) if hasattr(v, "to") else v
-        for k, v in inputs.items()
-    }
-
-    pixel_key = None
-    for k in ("pixel_values", "image", "images"):
-        if k in inputs:
-            pixel_key = k
-            break
-
-    if pixel_key is None:
-        # fall back to the first tensor with image-like dimensions
-        for k, v in inputs.items():
-            if isinstance(v, torch.Tensor) and v.ndim >= 3:
-                pixel_key = k
-                break
-
-    if pixel_key is None:
-        raise KeyError("No image tensor found in processor output")
-
-    inputs[pixel_key] = inputs[pixel_key].to(torch.bfloat16)
->>>>>>> c9cb5942
 
     out = model.generate(
         **{
