############################ multi-device batch, Grad-CAM, live progress ############################

#  • selectable compute resources (CPU cores + individual GPU ids)
#  • thread-safe queue with worker pool – each checked device grabs images as soon as it is free
#  • live progress bar in Gradio (auto-updates via generator)
#  • Grad-CAM restored in Single-Image tab (click a predicted tag)
#  • model replica cached per device so GPUs work in parallel without contention
#####################################################################################################

from __future__ import annotations

import copy
import os, re, queue, threading, zipfile, time, gc
from pathlib import Path
from typing import Tuple, Dict, List, Generator

from PIL import Image
import numpy as np, matplotlib.cm as cm
import msgspec, torch
from torchvision.transforms import transforms, InterpolationMode
import torchvision.transforms.functional as TF
import torch.nn.functional as F
import timm, safetensors.torch, gradio as gr
import onnxruntime as ort
from huggingface_hub import hf_hub_download
import cv2
import numpy as np
try:
    from huggingface_hub import HfApi
except Exception:
    HfApi = None  # pragma: no cover - old versions
try:
    # Available in newer versions
    from huggingface_hub import EntryNotFoundError
except Exception:  # pragma: no cover - maintain compatibility
    try:
        # Older versions expose HTTP errors under this name
        from huggingface_hub import HfHubHTTPError as EntryNotFoundError
    except Exception:
        try:
            from huggingface_hub.utils import HfHubHTTPError as EntryNotFoundError
        except Exception:
            class EntryNotFoundError(Exception):
                """Fallback when huggingface_hub doesn't expose specific errors."""
                pass
import requests
from tqdm import tqdm
from transformers import (
    LlavaForConditionalGeneration,
    TextIteratorStreamer,
    AutoProcessor,
)
import json, math
from user_config import load_config, update_config
from openrouter_tab import add_openrouter_tab
from clean_tags_tab import add_clean_tags_tabs
from pipeline_tab import add_pipeline_tab
from collections import defaultdict

out_dir = None

CFG = load_config()
CFG_CLASSIFY = CFG.get("classifier", {})
CFG_CAPTION = CFG.get("captioner", {})

# Approximate VRAM usage (GB) for available classifier models
CLASSIFIER_VRAM = {
    "pilot2": 6,
    "pilot1": 6,
    "z3d_convnext": 8,
    "eva02_clip_7704": 5,
    "eva02_vit_8046": 5,
    "efficientnetv2_m_8035": 5,
}

# ╭───────────────────────── Device helpers ─────────────────────────╮
def cuda_devices() -> list[str]:
    if not torch.cuda.is_available():
        return []
    return [f"GPU {i}: {torch.cuda.get_device_name(i)}" for i in range(torch.cuda.device_count())]

GPU_LABELS = cuda_devices()
MODEL_ID      = None
NUM_CLASSES   = None
WEIGHT_PATH   = None
MODEL_SLUG    = None

# ╭────────────────────────────── Local model cache ─────────────────────────────╮
BASE_DIR   = Path(__file__).parent
MODELS_DIR = BASE_DIR / "models"               # all checkpoints & tag files live here
MODELS_DIR.mkdir(exist_ok=True)
# ╰───────────────────────────────────────────────────────────────────────────────╯
# ╭────────────────────── Dynamic multi-model registry ─────────────────────────╮
REG = json.load(open(BASE_DIR / "model_registry.json", "r"))

class GatedHead(torch.nn.Module):
    def __init__(self, in_feats, n_cls):
        super().__init__()
        self.linear = torch.nn.Linear(in_feats, n_cls * 2)
        self.act, self.gate = torch.nn.Sigmoid(), torch.nn.Sigmoid()
        self.c = n_cls
    def forward(self, x):
        x = self.linear(x)
        return self.act(x[:, : self.c]) * self.gate(x[:, self.c:])

_model_cache: Dict[str, timm.models.VisionTransformer] = {}

def _download_file(url: str, dest: Path):
    r = requests.get(url, stream=True)
    r.raise_for_status()
    total = int(r.headers.get("content-length", 0))
    with tqdm(total=total, unit="B", unit_scale=True, desc=dest.name) as pbar:
        with open(dest, "wb") as f:
            for chunk in r.iter_content(chunk_size=8192):
                if chunk:
                    f.write(chunk)
                    pbar.update(len(chunk))
    return dest

def _extract_archive(path: Path, dest: Path):
    if path.suffix == "" and not zipfile.is_zipfile(path):
        path_zip = path.with_suffix(".zip")
        path.rename(path_zip)
        path = path_zip
    if zipfile.is_zipfile(path):
        with zipfile.ZipFile(path, "r") as zf:
            zf.extractall(dest)
        path.unlink()

def _find_repo_model_file(repo: str, subfolder: str | None) -> str | None:
    """Return a model filename from a Hugging Face repo if present."""
    patterns = (".onnx", ".safetensors", ".pt", ".bin")
    if HfApi is None:
        return None
    try:
        files = HfApi().list_repo_files(repo)
    except Exception:
        return None
    candidates = [f for f in files if f.lower().endswith(patterns)]
    if subfolder:
        sub = subfolder.strip("/") + "/"
        for f in candidates:
            if f.startswith(sub):
                return f
    return candidates[0] if candidates else None

def _find_repo_tags_file(repo: str, subfolder: str | None) -> str | None:
    """Return a tags filename from a Hugging Face repo if present."""
    patterns = (".json", ".csv")
    if HfApi is None:
        return None
    try:
        files = HfApi().list_repo_files(repo)
    except Exception:
        return None
    candidates = [f for f in files if f.lower().endswith(patterns)]
    if subfolder:
        sub = subfolder.strip("/") + "/"
        sub_candidates = [f for f in candidates if f.startswith(sub)]
        if sub_candidates:
            candidates = sub_candidates
    # Prefer files containing 'tag' in the name
    for f in candidates:
        if "tag" in Path(f).name.lower():
            return f
    return candidates[0] if candidates else None

# ────────────── Caption model setup ──────────────
# Available Vision–Language models (VLMs) with approximate VRAM needs (GB)
CAPTION_MODELS = {
    "JoyCaptioner": {"repo": "fancyfeast/llama-joycaption-beta-one-hf-llava", "vram": 14},
    "LLaVA-1.5": {"repo": "llava-hf/llava-1.5-7b-hf", "vram": 14},
    "Qwen-VL": {"repo": "Qwen/Qwen-VL", "vram": 16},
    "BLIP2": {"repo": "Salesforce/blip2-flan-t5-xl", "vram": 22},
    "InstructBLIP": {"repo": "Salesforce/instructblip-vicuna-7b", "vram": 16},
    "MiniGPT-4": {"repo": "Vision-CAIR/minigpt4-vicuna-7b", "vram": 16},
    "Kosmos-2": {"repo": "microsoft/kosmos-2-patch14-224", "vram": 12},
    "OpenFlamingo": {"repo": "openflamingo/OpenFlamingo-9B-vitl-mpt7b", "vram": 18},
}

DEFAULT_CAPTION_MODEL = "JoyCaptioner"
CAPTION_MODEL = CFG_CAPTION.get("model", DEFAULT_CAPTION_MODEL)
CAPTION_TOKEN = CFG_CAPTION.get("hf_token", "")
CAPTION_REPO = CAPTION_MODELS.get(CAPTION_MODEL, CAPTION_MODELS[DEFAULT_CAPTION_MODEL])["repo"]

CAPTION_CACHE_BASE = Path.home() / ".cache" / "caption_models"
CAPTION_CACHE_BASE.mkdir(parents=True, exist_ok=True)

_caption_cache: dict[tuple[str, str], LlavaForConditionalGeneration] = {}

def unload_classification_models() -> None:
    """Remove all classification models from cache and clear VRAM."""
    for m in list(_model_cache.values()):
        try:
            del m
        except Exception:
            pass
    _model_cache.clear()
    torch.cuda.empty_cache()
    gc.collect()

def unload_caption_models() -> None:
    """Remove cached caption models to free memory."""
    for m in list(_caption_cache.values()):
        try:
            del m
        except Exception:
            pass
    _caption_cache.clear()
    torch.cuda.empty_cache()
    gc.collect()

def load_caption_model(repo: str, device: torch.device, hf_token: str | None = None) -> LlavaForConditionalGeneration:
    key = (repo, str(device))
    if key in _caption_cache:
        return _caption_cache[key]
    # unload any previously cached models so only one caption model stays in memory
    unload_caption_models()
    if hf_token:
        from huggingface_hub import login
        login(hf_token, add_to_git_credential=True)
    cache_dir = CAPTION_CACHE_BASE / repo.replace("/", "_")
    processor = AutoProcessor.from_pretrained(
        repo,
        cache_dir=cache_dir,
        token=hf_token or None,
        trust_remote_code=True,
    )
    model = LlavaForConditionalGeneration.from_pretrained(
        repo,
        torch_dtype=torch.bfloat16,
        device_map={"": device.index if device.type == "cuda" else "cpu"},
        cache_dir=cache_dir,
        token=hf_token or None,
        trust_remote_code=True,
    )
    model.processor = processor
    model.eval()
    _caption_cache[key] = model
    return model

CAPTION_TYPE_MAP = {
    "Descriptive": [
        "Write a detailed description for this image.",
        "Write a detailed description for this image in {word_count} words or less.",
        "Write a {length} detailed description for this image.",
    ],
    "Descriptive (Casual)": [
        "Write a descriptive caption for this image in a casual tone.",
        "Write a descriptive caption for this image in a casual tone within {word_count} words.",
        "Write a {length} descriptive caption for this image in a casual tone.",
    ],
    "Straightforward": [
        "Write a straightforward caption for this image. Begin with the main subject and medium. Mention pivotal elements—people, objects, scenery—using confident, definite language. Focus on concrete details like color, shape, texture, and spatial relationships. Show how elements interact. Omit mood and speculative wording. If text is present, quote it exactly. Note any watermarks, signatures, or compression artifacts. Never mention what's absent, resolution, or unobservable details. Vary your sentence structure and keep the description concise, without starting with “This image is…” or similar phrasing.",
        "Write a straightforward caption for this image within {word_count} words. Begin with the main subject and medium. Mention pivotal elements—people, objects, scenery—using confident, definite language. Focus on concrete details like color, shape, texture, and spatial relationships. Show how elements interact. Omit mood and speculative wording. If text is present, quote it exactly. Note any watermarks, signatures, or compression artifacts. Never mention what's absent, resolution, or unobservable details. Vary your sentence structure and keep the description concise, without starting with “This image is…” or similar phrasing.",
        "Write a {length} straightforward caption for this image. Begin with the main subject and medium. Mention pivotal elements—people, objects, scenery—using confident, definite language. Focus on concrete details like color, shape, texture, and spatial relationships. Show how elements interact. Omit mood and speculative wording. If text is present, quote it exactly. Note any watermarks, signatures, or compression artifacts. Never mention what's absent, resolution, or unobservable details. Vary your sentence structure and keep the description concise, without starting with “This image is…” or similar phrasing.",
    ],
    "Stable Diffusion Prompt": [
        "Output a stable diffusion prompt that is indistinguishable from a real stable diffusion prompt.",
        "Output a stable diffusion prompt that is indistinguishable from a real stable diffusion prompt. {word_count} words or less.",
        "Output a {length} stable diffusion prompt that is indistinguishable from a real stable diffusion prompt.",
    ],
    "MidJourney": [
        "Write a MidJourney prompt for this image.",
        "Write a MidJourney prompt for this image within {word_count} words.",
        "Write a {length} MidJourney prompt for this image.",
    ],
    "Danbooru tag list": [
        "Generate only comma-separated Danbooru tags (lowercase_underscores). Strict order: `artist:`, `copyright:`, `character:`, `meta:`, then general tags. Include counts (1girl), appearance, clothing, accessories, pose, expression, actions, background. Use precise Danbooru syntax. No extra text.",
        "Generate only comma-separated Danbooru tags (lowercase_underscores). Strict order: `artist:`, `copyright:`, `character:`, `meta:`, then general tags. Include counts (1girl), appearance, clothing, accessories, pose, expression, actions, background. Use precise Danbooru syntax. No extra text. {word_count} words or less.",
        "Generate only comma-separated Danbooru tags (lowercase_underscores). Strict order: `artist:`, `copyright:`, `character:`, `meta:`, then general tags. Include counts (1girl), appearance, clothing, accessories, pose, expression, actions, background. Use precise Danbooru syntax. No extra text. {length} length.",
    ],
    "e621 tag list": [
        "Write a comma-separated list of e621 tags in alphabetical order for this image. Start with the artist, copyright, character, species, meta, and lore tags (if any), prefixed by 'artist:', 'copyright:', 'character:', 'species:', 'meta:', and 'lore:'. Then all the general tags.",
        "Write a comma-separated list of e621 tags in alphabetical order for this image. Start with the artist, copyright, character, species, meta, and lore tags (if any), prefixed by 'artist:', 'copyright:', 'character:', 'species:', 'meta:', and 'lore:'. Then all the general tags. Keep it under {word_count} words.",
        "Write a {length} comma-separated list of e621 tags in alphabetical order for this image. Start with the artist, copyright, character, species, meta, and lore tags (if any), prefixed by 'artist:', 'copyright:', 'character:', 'species:', 'meta:', and 'lore:'. Then all the general tags.",
    ],
    "Rule34 tag list": [
        "Write a comma-separated list of rule34 tags in alphabetical order for this image. Start with the artist, copyright, character, and meta tags (if any), prefixed by 'artist:', 'copyright:', 'character:', and 'meta:'. Then all the general tags.",
        "Write a comma-separated list of rule34 tags in alphabetical order for this image. Start with the artist, copyright, character, and meta tags (if any), prefixed by 'artist:', 'copyright:', 'character:', and 'meta:'. Then all the general tags. Keep it under {word_count} words.",
        "Write a {length} comma-separated list of rule34 tags in alphabetical order for this image. Start with the artist, copyright, character, and meta tags (if any), prefixed by 'artist:', 'copyright:', 'character:', and 'meta:'. Then all the general tags.",
    ],
    "Booru-like tag list": [
        "Write a list of Booru-like tags for this image.",
        "Write a list of Booru-like tags for this image within {word_count} words.",
        "Write a {length} list of Booru-like tags for this image.",
    ],
    "Art Critic": [
        "Analyze this image like an art critic would with information about its composition, style, symbolism, the use of color, light, any artistic movement it might belong to, etc.",
        "Analyze this image like an art critic would with information about its composition, style, symbolism, the use of color, light, any artistic movement it might belong to, etc. Keep it within {word_count} words.",
        "Analyze this image like an art critic would with information about its composition, style, symbolism, the use of color, light, any artistic movement it might belong to, etc. Keep it {length}.",
    ],
    "Product Listing": [
        "Write a caption for this image as though it were a product listing.",
        "Write a caption for this image as though it were a product listing. Keep it under {word_count} words.",
        "Write a {length} caption for this image as though it were a product listing.",
    ],
    "Social Media Post": [
        "Write a caption for this image as if it were being used for a social media post.",
        "Write a caption for this image as if it were being used for a social media post. Limit the caption to {word_count} words.",
        "Write a {length} caption for this image as if it were being used for a social media post.",
    ],
}

NAME_OPTION = "If there is a person/character in the image you must refer to them as {name}."


def build_prompt(caption_type: str, caption_length: str | int, extra_options: list[str], name_input: str) -> str:
    if caption_length == "any":
        idx = 0
    elif isinstance(caption_length, str) and caption_length.isdigit():
        idx = 1
    else:
        idx = 2
    prompt = CAPTION_TYPE_MAP[caption_type][idx]
    if extra_options:
        prompt += " " + " ".join(extra_options)
    return prompt.format(name=name_input or "{NAME}", length=caption_length, word_count=caption_length)


def toggle_name_box(selected_options: list[str]):
    return gr.update(visible=NAME_OPTION in selected_options)

def update_classify_vram(models: list[str]):
    total = sum(CLASSIFIER_VRAM.get(m, 0) for m in models)
    msg = f"Estimated VRAM required: ~{total} GB"
    if total > 24:
        msg += " – enable multiple GPUs"
    return gr.update(value=msg)

def update_caption_vram(model: str):
    info = CAPTION_MODELS.get(model, {})
    vram = info.get("vram", 0)
    msg = f"Estimated VRAM required: ~{vram} GB"
    if vram > 24:
        msg += " – enable multiple GPUs"
    return gr.update(value=msg)

def caption_once(
    img: Image.Image,
    prompt: str,
    temperature: float,
    top_p: float,
    max_new_tokens: int,
    device: torch.device,
    repo: str = CAPTION_REPO,
    hf_token: str | None = None,
) -> str:
    model = load_caption_model(repo, device, hf_token)
    processor = model.processor
    image_token = getattr(processor, "image_token", None)
    if image_token is None and hasattr(processor, "tokenizer"):
        image_token = getattr(processor.tokenizer, "image_token", None)
    if image_token is None:
        image_token = "<image>"
    convo = [
        {"role": "system", "content": "You are a helpful assistant."},
        {"role": "user", "content": f"{image_token}\n{prompt.strip()}"},
    ]
<<<<<<< HEAD
    convo_str = processor.apply_chat_template(
        convo,
        tokenize=False,
        add_generation_prompt=True,
    )
    inputs = processor(text=[convo_str], images=[img], return_tensors="pt")
    inputs = {k: v.to(device) for k, v in inputs.items()}
    inputs["pixel_values"] = inputs["pixel_values"].to(torch.bfloat16)
    out = model.generate(
        **{
            "input_ids": inputs["input_ids"],
            "attention_mask": inputs.get("attention_mask"),
            "pixel_values": inputs["pixel_values"],
        },
=======
    chat_inputs = processor.apply_chat_template(
        convo,
        add_generation_prompt=True,
        return_tensors="pt",
    )
    chat_inputs = {k: v.to(device) for k, v in chat_inputs.items()}
    pixel_values = processor(images=[img], return_tensors="pt")["pixel_values"].to(device)
    pixel_values = pixel_values.to(torch.bfloat16)
    out = model.generate(
        input_ids=chat_inputs["input_ids"],
        attention_mask=chat_inputs.get("attention_mask"),
        pixel_values=pixel_values,
>>>>>>> cf733a42
        max_new_tokens=max_new_tokens,
        do_sample=temperature > 0,
        temperature=temperature if temperature > 0 else None,
        top_p=top_p if temperature > 0 else None,
        use_cache=True,
    )
    return processor.batch_decode(out[:, chat_inputs["input_ids"].shape[-1]:])[0].strip()


def caption_single(img: Image.Image, caption_type: str, caption_length: str | int,
                   extra_opts: list[str], name_field: str,
                   temperature: float, top_p: float, max_new_tokens: int,
                   devices: list[str],
                   repo: str = CAPTION_REPO,
                   hf_token: str | None = None):
    if img is None:
        return ""
    unload_classification_models()
    device = _pick_device(devices)
    prompt = build_prompt(caption_type, caption_length, extra_opts, name_field)
    return caption_once(img, prompt, temperature, top_p, max_new_tokens,
                        device, repo=repo, hf_token=hf_token)

def local_path(spec: dict, fname: str, key: str) -> Path:
    sub = spec.get("subfolder", "") or key
    return MODELS_DIR / sub / fname

def load_model(key: str, device: torch.device, progress: gr.Progress | None = None):
    """
    Returns a VisionTransformer for `key`, cached per device.
    If the model files are missing they are downloaded with a tiny
    progress bar so the user can see what's happening.
    """
    spec = REG[key]
    cache_k = f"{key}|{device}"
    if cache_k in _model_cache:
        return _model_cache[cache_k]

    # target path under ./models/<subfolder>/<filename>
    # 1️⃣ choose *root* dir once (no nested subfolder here)
    ckpt_root = MODELS_DIR  # .../models
    sub_local = spec.get("subfolder") or key
    ckpt_path = ckpt_root / sub_local / spec["filename"]

    # 2️⃣ download: place files inside the model's subfolder
    if not ckpt_path.exists():
        (ckpt_root / sub_local).mkdir(parents=True, exist_ok=True)
        tracker = progress or gr.Progress(track_tqdm=True)
        tracker(0, desc=f"Downloading {key} …", total=1, unit="file")

        if spec.get("repo"):
            sub_remote = spec.get("subfolder") or None
            try:
                hf_hub_download(
                    repo_id=spec["repo"],
                    subfolder=sub_remote,
                    filename=spec["filename"],
                    local_dir=ckpt_root / sub_local,
                )
            except EntryNotFoundError:
                alt_path = None
                try:
                    hf_hub_download(
                        repo_id=spec["repo"],
                        filename=f"{spec['subfolder']}/{spec['filename']}",
                        local_dir=ckpt_root / sub_local,
                    )
                except EntryNotFoundError:
                    try:
                        hf_hub_download(
                            repo_id=spec["repo"],
                            filename=spec["filename"],
                            local_dir=ckpt_root / sub_local,
                        )
                    except EntryNotFoundError:
                        alt_path = _find_repo_model_file(spec["repo"], sub_remote)
                        if not alt_path:
                            alt_path = _find_repo_model_file(spec["repo"], None)
                        if alt_path:
                            hf_hub_download(
                                repo_id=spec["repo"],
                                filename=alt_path,
                                local_dir=ckpt_root / sub_local,
                            )
                            ckpt_path = ckpt_root / sub_local / Path(alt_path).name
                            dl_path = (ckpt_root / sub_local) / Path(alt_path).name
                            if dl_path.exists() and not ckpt_path.exists():
                                ckpt_path.parent.mkdir(parents=True, exist_ok=True)
                                dl_path.rename(ckpt_path)
                        else:
                            raise
        elif spec.get("urls"):
            for url in spec["urls"]:
                fname = url.split("/")[-1]
                dest = ckpt_root / sub_local / fname
                _download_file(url, dest)
                _extract_archive(dest, ckpt_root / sub_local)
            if key == "z3d_convnext":
                base = ckpt_root / sub_local / "Z3D-E621-Convnext"
                src = base / "Z3D-E621-Convnext.onnx"
                dst = base / "model.onnx"
                if src.exists() and not dst.exists():
                    src.rename(dst)
                src_csv = base / "tags-selected.csv"
                dst_csv = base / "tags.csv"
                if src_csv.exists() and not dst_csv.exists():
                    src_csv.rename(dst_csv)
        else:
            raise ValueError("No download source for model")

        alt = ckpt_root / sub_local / spec["filename"]
        if alt.exists() and not ckpt_path.exists():
            ckpt_path.parent.mkdir(parents=True, exist_ok=True)
            alt.rename(ckpt_path)

        tracker(1)

    if spec.get("backend", "pytorch") == "onnx":
        providers = ["CUDAExecutionProvider", "CPUExecutionProvider"] if device.type == "cuda" else ["CPUExecutionProvider"]
        session = ort.InferenceSession(str(ckpt_path), providers=providers)
        setattr(session, "_registry_key", key)
        _model_cache[cache_k] = session
        return session
    else:
        m = timm.create_model(spec["timm_id"],
                              pretrained=False,
                              num_classes=spec["num_classes"]).to(device)
        if spec.get("head_type", "gated") == "gated":
            m.head = GatedHead(min(m.head.weight.shape), spec["num_classes"])
        else:
            m.head = torch.nn.Linear(min(m.head.weight.shape), spec["num_classes"])

        safetensors.torch.load_model(m, str(ckpt_path), strict=False)

        m.to(device)
        m.eval()
        setattr(m, "_registry_key", key)
        _model_cache[cache_k] = m
        return m
# ╰──────────────────────────────────────────────────────────────────────────────╯

# ╭──────────── Image transforms ──────────────╮
class Fit(torch.nn.Module):
    def __init__(self, bounds, *, interpolation=InterpolationMode.LANCZOS, grow=True, pad=None):
        super().__init__()
        self.b = (bounds, bounds) if isinstance(bounds, int) else bounds
        self.inter = interpolation
        self.grow = grow
        self.pad = pad

    def forward(self, img: Image.Image):
        w, h = img.size
        bw, bh = self.b
        s = min(bw / w, bh / h)
        s = min(s, 1.0) if not self.grow else s
        if s != 1:
            img = TF.resize(img, (round(h * s), round(w * s)), self.inter)
        if self.pad is None:
            return img
        ph, pw = bh - img.size[1], bw - img.size[0]
        return TF.pad(img, (pw // 2, ph // 2, pw - pw // 2, ph - ph // 2), self.pad)


class CompositeAlpha(torch.nn.Module):
    def __init__(self, background: tuple[float, float, float] | float):
        super().__init__()
        bg = (background, background, background) if isinstance(background, float) else background
        self.register_buffer("bg", torch.tensor(bg).view(3, 1, 1))

    def forward(self, img: torch.Tensor) -> torch.Tensor:  # type: ignore[override]
        if img.shape[-3] == 3:
            return img
        a = img[..., 3:, :, :]
        return img[..., :3, :, :] * a + self.bg * (1 - a)


TRANSFORM = transforms.Compose(
    [
        Fit((384, 384)),
        transforms.ToTensor(),
        CompositeAlpha(0.5),
        transforms.Normalize([0.5] * 3, [0.5] * 3, inplace=True),
        transforms.CenterCrop((384, 384)),
    ]
)

# CLIP-style preprocessing for eva02_clip_7704
TRANSFORM_CLIP = transforms.Compose(
    [
        transforms.Resize((384, 384)),
        transforms.ToTensor(),
        CompositeAlpha(0.5),
        transforms.Normalize([0.485, 0.456, 0.406], [0.229, 0.224, 0.225]),
    ]
)


class BGR(torch.nn.Module):
    """Swap channels from RGB to BGR for models trained with OpenCV."""

    def forward(self, tensor: torch.Tensor) -> torch.Tensor:  # type: ignore[override]
        return tensor[[2, 1, 0], ...]


class OpenCVPadResize(torch.nn.Module):
    """Pad to square with white background and resize using OpenCV."""

    def __init__(self, size: int):
        super().__init__()
        self.size = size

    def forward(self, img: Image.Image) -> torch.Tensor:  # type: ignore[override]
        arr = np.array(img.convert("RGB"))
        arr = cv2.cvtColor(arr, cv2.COLOR_RGB2BGR)
        h, w = arr.shape[:2]
        max_len = max(h, w)
        pad_x = max_len - w
        pad_y = max_len - h
        arr = np.pad(
            arr,
            ((pad_y // 2, pad_y - pad_y // 2), (pad_x // 2, pad_x - pad_x // 2), (0, 0)),
            mode="constant",
            constant_values=255,
        )
        interp = cv2.INTER_AREA if max_len > self.size else cv2.INTER_LANCZOS4
        arr = cv2.resize(arr, (self.size, self.size), interpolation=interp)
        return torch.from_numpy(arr.astype(np.float32)).permute(2, 0, 1)


# OpenCV-based preprocessing for the Z3D ConvNeXt model following the data
# curation tool implementation. The image is padded to a square with a white
# background, resized to ``size`` and returned as BGR float32 values.
def _make_z3d_transform(size: int) -> torch.nn.Module:
    return OpenCVPadResize(size)

TRANSFORM_Z3D = _make_z3d_transform(448)

def get_transform(model_key: str):
    """Return the correct preprocessing transform for the model."""
    if model_key == "z3d_convnext":
        spec = REG.get(model_key, {})
        size = int(spec.get("input_dims", [448, 448])[0])
        return _make_z3d_transform(size) if size != 448 else TRANSFORM_Z3D
    if model_key == "eva02_clip_7704":
        return TRANSFORM_CLIP
    base = TRANSFORM
    if model_key == "eva02_vit_8046":
        return transforms.Compose([*base.transforms, BGR()])
    return base
# ╰────────────────────────────────────────────╯

# ╭──────────── Tags & helpers ─────────────╮
_TAGS: dict[str, list[str]] = {}
_TAG_TO_IDX: dict[str, dict[str, int]] = {}

def _parse_tags_file(path: Path, *, column: int = 0, skip_first_line: bool = False) -> tuple[list[str], dict[str, int]]:
    """Return (tags_list, tag_to_idx) for ``path`` supporting JSON or CSV."""
    if path.suffix.lower() == ".json":
        data = json.loads(path.read_text(encoding="utf-8"))
        if isinstance(data, dict):
            mapping = {k.replace("_", " "): int(v) for k, v in data.items()}
            size = max(mapping.values()) + 1
            tags = [""] * size
            for tag, idx in mapping.items():
                if idx < size:
                    tags[idx] = tag
        elif isinstance(data, list):
            tags = [str(t).replace("_", " ") for t in data]
            mapping = {t: i for i, t in enumerate(tags)}
        else:
            raise ValueError(f"Unsupported JSON format: {path}")
    elif path.suffix.lower() == ".csv":
        import csv
        tags = []
        with open(path, newline="", encoding="utf-8") as f:
            reader = csv.reader(f)
            header = next(reader, None)
            if not skip_first_line:
                if header and any(h.lower() in {"name", "tag", "tags"} for h in header) and column == 0:
                    idx = next(i for i, h in enumerate(header) if h.lower() in {"name", "tag", "tags"})
                else:
                    if header and column < len(header):
                        tags.append(header[column])
                    idx = column
            else:
                idx = column
            for row in reader:
                if len(row) > idx:
                    tags.append(row[idx])
        tags = [t.strip().replace("_", " ") for t in tags]
        mapping = {t: i for i, t in enumerate(tags)}
    else:
        raise ValueError(f"Unknown tag file type: {path}")
    return tags, mapping


def load_tags(model_key: str) -> tuple[list[str], dict[str, int]]:
    """Load and cache the tag list for ``model_key`` on first use."""
    if model_key in _TAGS:
        return _TAGS[model_key], _TAG_TO_IDX[model_key]

    spec = REG[model_key]
    fname = spec.get("tags_file")
    if not fname:
        raise ValueError(f"Model {model_key} missing 'tags_file'")
    path = local_path(spec, fname, model_key)

    if not path.exists():
        if spec.get("repo"):
            sub_remote = spec.get("subfolder") or None
            try:
                hf_hub_download(
                    repo_id=spec["repo"],
                    subfolder=sub_remote,
                    filename=fname,
                    local_dir=MODELS_DIR / (spec.get("subfolder") or model_key),
                )
            except EntryNotFoundError:
                downloaded = False
                for alt in (
                    f"{spec['subfolder']}/{fname}" if spec.get("subfolder") else None,
                    fname,
                ):
                    if not alt:
                        continue
                    try:
                        hf_hub_download(
                            repo_id=spec["repo"],
                            filename=alt,
                            local_dir=MODELS_DIR / (spec.get("subfolder") or model_key),
                        )
                        downloaded = True
                        break
                    except EntryNotFoundError:
                        continue
                if not downloaded:
                    alt_path = _find_repo_tags_file(spec["repo"], sub_remote)
                    if not alt_path:
                        alt_path = _find_repo_tags_file(spec["repo"], None)
                    if not alt_path:
                        raise
                    hf_hub_download(
                        repo_id=spec["repo"],
                        filename=alt_path,
                        local_dir=MODELS_DIR / (spec.get("subfolder") or model_key),
                    )
                    alt_local = MODELS_DIR / (spec.get("subfolder") or model_key) / alt_path
                    new_local = MODELS_DIR / (spec.get("subfolder") or model_key) / Path(alt_path).name
                    if alt_local.exists() and not new_local.exists():
                        new_local.parent.mkdir(parents=True, exist_ok=True)
                        alt_local.rename(new_local)
                    path = new_local
        elif spec.get("urls"):
            for url in spec["urls"]:
                dest = MODELS_DIR / (spec.get("subfolder") or model_key) / url.split("/")[-1]
                _download_file(url, dest)
                _extract_archive(dest, MODELS_DIR / (spec.get("subfolder") or model_key))
        else:
            raise ValueError(f"No download source for tags file of {model_key}")

        alt = MODELS_DIR / (spec.get("subfolder") or model_key) / fname
        if alt.exists() and not path.exists():
            path.parent.mkdir(parents=True, exist_ok=True)
            alt.rename(path)

    column = int(spec.get("use_column_number", 0))
    skip = bool(spec.get("skip_first_line", False))
    tags, mapping = _parse_tags_file(path, column=column, skip_first_line=skip)
    if model_key == "eva02_clip_7704":
        placeholders = [f"placeholder{i}" for i in range(3)]
        if len(tags) + len(placeholders) == spec.get("num_classes", len(tags)):
            tags.extend(placeholders)
            for i, p in enumerate(placeholders, start=len(mapping)):
                mapping[p] = i
    _TAGS[model_key] = tags
    _TAG_TO_IDX[model_key] = mapping
    return tags, mapping

def classify_tensor(
    t: torch.Tensor,
    m,
    thr: float,
    tags: list[str],
    head_type: str = "gated",
    backend: str = "pytorch",
):
    with torch.no_grad():
        if backend == "onnx":
            input_name = m.get_inputs()[0].name
            output_name = m.get_outputs()[0].name
            arr = t.cpu()
            shape = m.get_inputs()[0].shape
            if len(shape) == 4:
                if str(shape[1]) == "3":  # NCHW
                    target = tuple(int(x) for x in shape[2:4] if isinstance(x, int))
                    if len(target) == 2 and arr.shape[2:] != target:
                        arr = F.interpolate(arr, size=target, mode="bilinear", align_corners=False)
                    np_input = arr.numpy()
                elif str(shape[-1]) == "3":  # NHWC
                    target = tuple(int(x) for x in shape[1:3] if isinstance(x, int))
                    if len(target) == 2 and arr.shape[2:] != target:
                        arr = F.interpolate(arr, size=target, mode="bilinear", align_corners=False)
                    np_input = arr.permute(0, 2, 3, 1).numpy()
                else:
                    np_input = arr.numpy()
            else:
                np_input = arr.numpy()

            out = m.run([output_name], {input_name: np_input})[0]
            logits = torch.from_numpy(out)[0]
            if 0.0 <= float(logits.min()) and float(logits.max()) <= 1.0:
                probits = logits
            else:
                probits = torch.sigmoid(logits)
        else:
            logits = m(t)[0]
            probits = torch.sigmoid(logits) if head_type == "linear" else logits

        vals, idxs = probits.cpu().topk(min(250, len(tags)))
    sc = {tags[i.item()]: v.item() for i, v in zip(idxs, vals) if i.item() < len(tags)}
    filt = {k: v for k, v in sc.items() if v > thr}
    return ", ".join(filt.keys()), sc
# ╰──────────────────────────────────────────╯

# ╭──────────── Grad-CAM ─────────────╮
def _best_grid(n: int) -> tuple[int, int]:
    """Return (h, w) such that h × w = n and h is closest to √n."""
    root = int(math.sqrt(n))
    for h in range(root, 0, -1):
        if n % h == 0:
            return h, n // h
    return 1, n

def _patch_grid_from_token_count(P: int, img_h: int, img_w: int) -> tuple[int, int]:
    """
    Infer (h, w) such that
      • h * w == P
      • h divides img_h  AND  w divides img_w     (keeps patches aligned)
      • |h - sqrt(P)| is minimal  (looks as square as possible)
    """
    best = None
    root = int(math.sqrt(P))
    for h in range(1, root + 1):
        if P % h:
            continue
        w = P // h
        if img_h % h or img_w % w:           # must tile the padded square
            continue
        best = (h, w)
    return best if best else (root, P // root)


# ───────────────── Patch-grid helper (robust) ─────────────────
def _patch_grid(model, P: int) -> tuple[int, int]:
    """
    Return (H, W) patch grid for ViT / SigLIP / DeiT / etc.

    Priority:
    1.  Use (img_size // proj.stride)              ← handles rectangular strides
    2.  Use model.patch_embed.grid_size            ← only if it matches P
    3.  Derive a factor pair of P (fallback)
    """
    pe = getattr(model, "patch_embed", None)
    if pe is not None:
        # --- 1. derive from conv stride (works for SigLIP & friends)
        img_sz   = getattr(pe, "img_size", None)
        proj     = getattr(pe, "proj", None)
        if img_sz is not None and proj is not None and hasattr(proj, "stride"):
            ih, iw = (img_sz if isinstance(img_sz, (tuple, list)) else (img_sz, img_sz))
            sh, sw = proj.stride if isinstance(proj.stride, tuple) else (proj.stride, proj.stride)
            h, w = ih // sh, iw // sw
            if h * w == P:
                return h, w

        # --- 2. trust grid_size *only* if area matches
        gs = getattr(pe, "grid_size", None)
        if gs is not None and int(gs[0]) * int(gs[1]) == P:
            return int(gs[0]), int(gs[1])

    # --- 3. generic square-ish fallback
    root = int(math.sqrt(P))
    for h in range(root, 0, -1):
        if P % h == 0:
            return h, P // h
    return 1, P

# ─────────────────────────  DEBUG helper  ─────────────────────────
def debug_show_patch_coords(model, *, img_size=384, square=216):
    """
    Returns a PIL image in which every patch is coloured by its (row, col) id.
    Lets you see whether reshape(h, w) maps patches to the right pixels.
    """
    P = getattr(model.patch_embed, "num_patches", None) or model.patch_embed.num_patches
    h, w = _patch_grid_from_token_count(P, img_size, img_size)
    grid = np.arange(P, dtype=np.float32).reshape(h, w)

    # normalise 0-1 for a colourmap
    grid -= grid.min();  grid /= grid.max()

    rgb = (cm.viridis(grid)[..., :3] * 255).astype("uint8")
    im  = Image.fromarray(rgb, mode="RGB")

    im = im.resize((square, square), Image.NEAREST)     # coarse upscale (blocky)
    im = im.resize((img_size, img_size), Image.BICUBIC) # pad back to square
    return im


# 1️⃣ get_cam_array  ───────────────────────────────────────────
def get_cam_array(img: Image.Image, tag: str, model, tag_to_idx, model_key: str):
    dev = next(model.parameters()).device
    idx = tag_to_idx.get(tag)
    if idx is None:
        return np.zeros((1, 1))

    t = get_transform(model_key)(img.convert("RGBA")).unsqueeze(0).to(dev).requires_grad_(True)

    acts, grads = {}, {}
    def fwd(_, __, o): acts["v"] = o
    def bwd(_, gi, go): grads["v"] = go[0]

    h1 = model.norm.register_forward_hook(fwd)
    h2 = model.norm.register_full_backward_hook(bwd)

    try:
        model.zero_grad(set_to_none=True)
        model(t)[0, idx].backward()

        a = acts["v"].squeeze(0)
        g = grads["v"].squeeze(0)
        w = g.mean(1)
        cam_1d = torch.relu((a * w[:, None]).sum(0)).detach().cpu().numpy()

        h, w_ = _patch_grid_from_token_count(cam_1d.size, 384, 384)
        print(f"debug print right after the _patch_grid_from_token_count call, but before the return cam_1d.reshape(h, w_), a   call:")
        print("TOKEN COUNT:", cam_1d.size, "→ grid", h, "×", w_)

        return cam_1d.reshape(h, w_), a
    finally:
        h1.remove(); h2.remove()

def _rgba_to_heat(rgba: Image.Image) -> np.ndarray:
    """
    Convert a CAM RGBA overlay (216×216, uint8) into a float32 heat array
    shaped (H, W, 4) where the last dim is premultiplied RGB + α channel.

    • RGB channels are divided by 255 and multiplied by α/255
    • α is kept as α/255
    """
    arr = np.asarray(rgba, dtype=np.float32) / 255.0      # H,W,4
    rgb, a = arr[..., :3], arr[..., 3:4]
    return np.concatenate([rgb * a, a], axis=-1)          # premult RGB, keep α


def create_cam_visualization_pil(image_pil: Image.Image, cam: np.ndarray,
                                 *, alpha: float = 0.6, vis_threshold: float = 0.2) -> Image.Image:
    """Exact port of the HF‑demo visualiser."""
    if cam is None:
        return image_pil

    w, h = image_pil.size
    size = max(w, h)

    cam -= cam.min()
    cam /= cam.max() + 1e-8

    colormap = cm.get_cmap("inferno")
    cam_rgb = colormap(cam)[..., :3]  # (H,W,3) float64 0‑1

    cam_alpha = (cam >= vis_threshold).astype(np.float32) * alpha
    cam_rgba = np.dstack((cam_rgb, cam_alpha))

    cam_pil = Image.fromarray((cam_rgba * 255).astype(np.uint8), mode="RGBA")
    cam_pil = cam_pil.resize((216, 216), Image.NEAREST)          # keep blocky
    cam_pil = cam_pil.resize((size, size), Image.BICUBIC)
    cam_pil = transforms.CenterCrop((h, w))(cam_pil)

    return Image.alpha_composite(image_pil.convert("RGBA"), cam_pil)

def _cam_to_overlay(cam: np.ndarray, img: Image.Image,
                    *, alpha: float, thr: float) -> Image.Image:
    """
    cam : 2-D float array (already normalised 0-1)
    img : original PIL image   (for final crop size)
    Returns: PIL RGBA image sized exactly like *img*.
    """
    cm_rgb     = (cm.inferno(cam)[..., :3] * 255).astype("uint8")
    alpha_mask = ((cam >= thr) * alpha * 255).astype("uint8")
    cam_rgba   = np.dstack((cm_rgb, alpha_mask))

    cam_pil = Image.fromarray(cam_rgba, "RGBA")
    cam_pil = cam_pil.resize((216, 216), Image.NEAREST)          # keep blocky
    size    = max(img.size)
    cam_pil = cam_pil.resize((size, size), Image.BICUBIC)
    cam_pil = transforms.CenterCrop(img.size[::-1])(cam_pil)     # exactly img.size
    return cam_pil

def _extract_overlay_pixels(composite: Image.Image, background: Image.Image) -> np.ndarray:
    """
    Given the CAM-composited RGBA image returned by `grad_cam()` and the
    original RGBA background, return a float32 array of shape (H, W, 4)
    that contains *only* the coloured heat-map (premultiplied RGB + α).

    Pixels where the composite == background have α = 0.
    """
    fg = np.asarray(composite.convert("RGBA"), dtype=np.float32)
    bg = np.asarray(background.convert("RGBA"), dtype=np.float32)

    # anything identical to the background means "no heat" → α = 0
    diff = np.any(fg != bg, axis=-1, keepdims=True).astype(np.float32)
    a    = diff[..., 0:1]            # 1 where heat present, else 0
    rgb  = fg[..., :3] - bg[..., :3] # colour relative to background
    rgb  = np.clip(rgb, 0, 255)      # safety clamp

    premul = np.concatenate([rgb * (a / 255.0), a], axis=-1) / 255.0
    return premul                    # H,W,4 float32 premult


def grad_cam(img: Image.Image, tag: str, m: torch.nn.Module,
             tag_to_idx: dict[str, int],
             alpha: float, thr: float = 0.2,
             model_key: str | None = None) -> Image.Image:
    """Fully matches the HuggingFace demo Grad‑CAM pipeline."""
    dev = next(m.parameters()).device
    idx = tag_to_idx.get(tag)
    if idx is None:
        return img, Image.new("RGBA", img.size, (0, 0, 0, 0))

    key = model_key or getattr(m, "_registry_key", None)
    tensor = get_transform(key if key else "")(img.convert("RGBA")).unsqueeze(0).to(dev)

    gradients, activations = {}, {}

    def hook_fwd(_, __, out):
        activations["value"] = out

    def hook_bwd(_, grad_in, grad_out):
        gradients["value"] = grad_out[0]

    h1 = m.norm.register_forward_hook(hook_fwd)
    h2 = m.norm.register_full_backward_hook(hook_bwd)

    logits = m(tensor)[0]
    m.zero_grad()
    logits[idx].backward(retain_graph=True)

    with torch.no_grad():
        patch_grads = gradients["value"]          # (B, P, E)
        patch_acts  = activations["value"]        # (B, P, E)

        weights = patch_grads.mean(dim=1).squeeze(0)      # (E,)
        cam_1d = torch.einsum("pe,e->p", patch_acts.squeeze(0), weights)
        cam_1d = torch.relu(cam_1d)

        P = cam_1d.numel()
        h, w_ = _best_grid(P)                       # 27×27 for ViT‑384, 24×48 for SigLIP, etc.
        cam = cam_1d.reshape(h, w_).cpu().numpy()
        cam -= cam.min()
        cam /= cam.max() + 1e-8

    h1.remove(); h2.remove()

    # Create RGBA heat‑map overlay then composite it over the source image
    overlay = _cam_to_overlay(cam, img, alpha=alpha, thr=thr)
    comp    = Image.alpha_composite(img.convert("RGBA"), overlay)
    return comp, overlay             # second result is the pure heat-map RGBA
# ╰─────────────────────────────────────╯


def grad_cam_average(img: Image.Image, tag: str, model_keys, alpha, thr=0.2):
    """
    1. Call grad_cam() for every selected model, but keep only the RGBA overlay.
    2. Convert each overlay to float premultiplied-RGBA.
    3. Average pixel-wise.
    4. Lay one averaged overlay back onto the untouched source image.
    """
    dev = torch.device("cuda:0" if torch.cuda.is_available() else "cpu")
    overlays = []

    unsupported = []
    for k in model_keys:
        if not REG[k].get("supports_cam", True):
            unsupported.append(k)
            continue
        model = load_model(k, dev)
        _, tag_map = load_tags(k)
        _, ov = grad_cam(img, tag, model, tag_map, alpha=alpha, thr=thr, model_key=k)  # we need only ov
        overlays.append(np.asarray(ov, dtype=np.float32) / 255.0)

    if unsupported:
        gr.Info(f"Grad-CAM not supported for: {', '.join(unsupported)}")

    if not overlays:
        return img

    # premultiply RGB by α, average, then un-premultiply
    premuls = []
    for arr in overlays:
        rgb, a = arr[..., :3], arr[..., 3:4]
        premuls.append(np.concatenate([rgb * a, a], axis=-1))

    avg = np.mean(premuls, axis=0)
    rgb_pm, a = avg[..., :3], np.clip(avg[..., 3:4], 1e-8, 1.0)
    rgb = (rgb_pm / a) * 255.0
    rgba = np.concatenate([rgb, a * 255.0], axis=-1).astype("uint8")
    overlay_avg = Image.fromarray(rgba, mode="RGBA")

    return Image.alpha_composite(img.convert("RGBA"), overlay_avg)





# -----------------------------------------------------------
# safe_cam() – returns a 2-D numpy array for one model
# -----------------------------------------------------------
# 2️⃣ _safe_cam  ───────────────────────────────────────────────
def _safe_cam(img: Image.Image, tag: str, model, idx: int, model_key: str):
    dev = next(model.parameters()).device
    t = get_transform(model_key)(img.convert("RGBA")).unsqueeze(0).to(dev).requires_grad_(True)

    acts, grads = {}, {}
    def fwd(_, __, o): acts["v"] = o
    def bwd(_, gi, go): grads["v"] = go[0]

    h1 = model.norm.register_forward_hook(fwd)
    h2 = model.norm.register_full_backward_hook(bwd)

    model.zero_grad()
    model(t)[0, idx].backward()

    h1.remove(); h2.remove()

    a = acts["v"].squeeze(0)
    g = grads["v"].squeeze(0)
    w = g.mean(1)
    cam_1d = torch.relu((w[:, None] * a).sum(0)).detach().cpu().numpy()

    h, w_ = _patch_grid_from_token_count(cam_1d.size, 384, 384)
    print(
        f"{model.__class__.__name__}:  "
        f"img_size={getattr(model.patch_embed, 'img_size', '?')}, "
        f"stride={getattr(model.patch_embed.proj, 'stride', '?')}, "
        f"P={cam_1d.size}, grid=({h},{w_})"
    )

    return cam_1d.reshape(h, w_)


# -----------------------------------------------------------
# grad_cam_multi() – average over all selected models
# -----------------------------------------------------------
def grad_cam_multi(event: gr.SelectData, img, model_keys, alpha, thr):
    tag_str = event.value
    print("clicked tag →", tag_str)

    dev  = torch.device("cuda:0" if torch.cuda.is_available() else "cpu")
    cams = []

    for k in model_keys:
        if not REG[k].get("supports_cam", True):
            continue
        m   = load_model(k, dev)
        _, tag_map = load_tags(k)
        idx = tag_map.get(tag_str)
        if idx is None:
            continue
        cams.append(_safe_cam(img, tag_str, m, idx, k))

    if not cams:
        return img, {}

    cam  = np.mean(cams, axis=0)
    cam  = (cam - cam.min()) / (cam.max() - cam.min() + 1e-8)

    cm_rgb     = (cm.inferno(cam)[..., :3] * 255).astype("uint8")
    alpha_mask = ((cam >= thr) * alpha * 255).astype("uint8")
    cam_rgba   = np.dstack((cm_rgb, alpha_mask)).copy()

    overlay = (Image.fromarray(cam_rgba, "RGBA")
               .resize((216, 216), Image.NEAREST)
               .resize((max(img.size),) * 2, Image.BICUBIC))
    overlay = transforms.CenterCrop(img.size[::-1])(overlay)
    return Image.alpha_composite(img.convert("RGBA"), overlay), {"tag": tag_str}

# ╭──────────── Batch worker ─────────────╮
def worker_loop(dev_key, q, model_keys, thr, out_root,
                total, counter, lock, progress):
    unload_caption_models()
    dev    = torch.device(dev_key)
    models = {k: load_model(k, dev) for k in model_keys}
    tag_lists = {k: load_tags(k)[0] for k in model_keys}
    while True:
        try:
            p = q.get_nowait()
        except queue.Empty:
            return
        try:
            img = Image.open(p).convert("RGBA")
            for k, m in models.items():
                t = get_transform(k)(img).unsqueeze(0).to(dev)
                tag_str, _ = classify_tensor(
                    t,
                    m,
                    thr,
                    tag_lists[k],
                    REG[k]["head_type"],
                    REG[k].get("backend", "pytorch"),
                )
                out_dir = out_root / k
                out_dir.mkdir(parents=True, exist_ok=True)
                (out_dir / f"{p.stem}.txt").write_text(tag_str, encoding="utf-8")
        except Exception as e:
            print(f"[WARN] {p.name} skipped: {e}")
        finally:
            with lock:
                counter[0] += 1
                progress((counter[0], total))
            q.task_done()
# ╰──────────────────────────────────────╯

# ╭──────────── Batch front - generator ─────────────╮
IMAGE_EXTS = {".png", ".jpg", ".jpeg", ".webp", ".bmp", ".gif"}

def batch_tag(folder, thr, model_keys, devices, cpu_cores,
              progress=gr.Progress(track_tqdm=True)):
    unload_caption_models()
    update_config("classifier", models=model_keys)
    if not folder:
        yield "❌ No folder provided."; return
    in_dir = Path(folder).expanduser()
    if not in_dir.is_dir():
        yield f"❌ Not a directory: {in_dir}"; return

    imgs = [p for p in in_dir.iterdir() if p.suffix.lower() in IMAGE_EXTS]
    if not imgs:
        yield f"⚠️ No images found in {in_dir}"; return

    out_root = in_dir / "tags"  # root container for all models
    out_root.mkdir(exist_ok=True)

    total   = len(imgs)
    counter = [0]
    lock    = threading.Lock()
    q = queue.Queue()  # standard FIFO
    for p in imgs:  # preload every path
        q.put(p)

    threads = []

    if "CPU" in devices and cpu_cores > 0:
        for _ in range(min(cpu_cores, os.cpu_count() or 1)):
            t = threading.Thread(target=worker_loop,
                    args=("cpu", q, model_keys, thr,
                          out_root, total, counter, lock, progress))
            t.start(); threads.append(t)

    for idx, lbl in enumerate(GPU_LABELS):
        if lbl in devices:
            t = threading.Thread(target=worker_loop,
                    args=(f"cuda:{idx}", q, model_keys, thr,
                          out_root, total, counter, lock, progress))
            t.start(); threads.append(t)

    for t in threads:
        t.join()

    yield f"✅ {total} images processed for models {', '.join(model_keys)}."
# ╰──────────────────────────────────────────────╯


def _pick_device(devices: list[str]) -> torch.device:
    for idx, lbl in enumerate(GPU_LABELS):
        if lbl in devices:
            return torch.device(f"cuda:{idx}")
    return torch.device("cpu")


def batch_caption(folder, caption_type, caption_length, extra_opts, name_field,
                  temperature, top_p, max_new_tokens, devices,
                  repo: str = CAPTION_REPO,
                  hf_token: str | None = None,
                  progress=gr.Progress(track_tqdm=True)):
    if not folder:
        yield "❌ No folder provided."; return
    unload_classification_models()
    in_dir = Path(folder).expanduser()
    if not in_dir.is_dir():
        yield f"❌ Not a directory: {in_dir}"; return

    imgs = [p for p in in_dir.iterdir() if p.suffix.lower() in IMAGE_EXTS]
    if not imgs:
        yield f"⚠️ No images found in {in_dir}"; return

    out_dir = in_dir / "captions"
    out_dir.mkdir(exist_ok=True)

    device = _pick_device(devices)
    total = len(imgs)
    start = time.time()

    for i, p in enumerate(imgs, 1):
        img = Image.open(p).convert("RGB")
        prompt = build_prompt(caption_type, caption_length, extra_opts, name_field)
        caption = caption_once(img, prompt, temperature, top_p, max_new_tokens, device,
                               repo=repo, hf_token=hf_token)
        (out_dir / f"{p.stem}.txt").write_text(caption, encoding="utf-8")
        eta = (time.time() - start) / i * (total - i)
        yield f"{i}/{total} done – ETA {int(eta)//60:02d}:{int(eta)%60:02d}"

    yield f"✅ Finished {total} images → {out_dir}"

def caption_single_wrapper(img, ctype, clen, opts, name, temp, top_p, max_tok, dev, model, token):
    update_config(
        "captioner",
        type=ctype,
        length=clen,
        temperature=temp,
        top_p=top_p,
        max_new_tokens=max_tok,
        devices=dev,
        model=model,
        hf_token=token,
    )
    repo_id = CAPTION_MODELS.get(model, {}).get("repo", model)
    return caption_single(img, ctype, clen, opts, name, temp, top_p, max_tok, dev,
                          repo=repo_id, hf_token=token)


def batch_caption_wrapper(folder, ctype, clen, opts, name, temp, top_p, max_tok, dev, model, token):
    update_config(
        "captioner",
        type=ctype,
        length=clen,
        temperature=temp,
        top_p=top_p,
        max_new_tokens=max_tok,
        devices=dev,
        model=model,
        hf_token=token,
    )
    repo_id = CAPTION_MODELS.get(model, {}).get("repo", model)
    yield from batch_caption(folder, ctype, clen, opts, name, temp, top_p, max_tok, dev,
                             repo=repo_id, hf_token=token)

CSS = """
.inferno-slider input[type=range]{background:linear-gradient(to right,#000004,#1b0c41,#4a0c6b,#781c6d,#a52c60,#cf4446,#ed6925,#fb9b06,#f7d13d,#fcffa4)!important}
#image_container-image{width:100%;aspect-ratio:1/1;max-height:100%}
#image_container img{object-fit:contain!important}
"""
demo = gr.Blocks(css=CSS)

with demo:
    gr.Markdown("## Data Curation Tool - Model Builder UI")

    orig_state  = gr.State()        # keeps the uploaded PIL image
    cam_state   = gr.State()        # keeps last Grad-CAM info
    scores_state= gr.State()        # NEW ─ keeps full {tag: score} dict

    model_menu = gr.Dropdown(
        choices=list(REG.keys()),
        value=CFG_CLASSIFY.get("models", "pilot2"),
        multiselect=True,
        label="Models to run"
    )
    _default_models = CFG_CLASSIFY.get("models", ["pilot2"])
    if isinstance(_default_models, str):
        _default_models = [_default_models]
    _default_vram = sum(CLASSIFIER_VRAM.get(m, 0) for m in _default_models)
    _msg = f"Estimated VRAM required: ~{_default_vram} GB"
    if _default_vram > 24:
        _msg += " – enable multiple GPUs"
    class_vram = gr.Markdown(value=_msg)
    model_menu.change(update_classify_vram, model_menu, class_vram)

    # ─── Single-image tab
    with gr.Tab("Single Image"):
        with gr.Row():
            with gr.Column():
                with gr.Tab("Original"):
                    img_orig = gr.Image(         # new — shows uploaded image untouched
                        sources=["upload", "clipboard"],
                        type="pil",
                        label="Source",
                        elem_id="image_container",
                    )
                with gr.Tab("Grad-CAM"):
                    img_cam = gr.Image(          # new — shows heat-map overlay
                        type="pil",
                        label="CAM",
                        elem_id="image_container",
                    )
                cam_thr  = gr.Slider(0, 1, 0.4, 0.01, label="CAM threshold",
                                     elem_classes="inferno-slider")#.4
                cam_alpha= gr.Slider(0, 1, 0.6, 0.01, label="CAM alpha")#.6
                cam_btn = gr.Button("Run Grad-CAM", variant="primary")
            with gr.Column():
                thr_slider= gr.Slider(0, 1, 0.2, 0.01, label="Tag threshold")
                tag_out   = gr.Textbox(label="Tag string")
                interrogate_btn = gr.Button("Interrogate", variant="secondary")
                save_btn = gr.Button("Save current tags")
                download = gr.File(label="Download .txt", visible=False)
                lbl_out   = gr.Label(num_top_classes=250, show_label=False)

    # ─── Batch tagging tab
    with gr.Tab("Batch Folder"):
        folder_box = gr.Textbox(label="Folder path")
        thr_batch  = gr.Slider(0, 1, 0.2, 0.01, label="Tag threshold")
        dev_check  = gr.CheckboxGroup(["CPU"] + GPU_LABELS, value=["CPU"],
                                      label="Compute devices")
        cpu_slide  = gr.Slider(1, max(os.cpu_count() or 1, 1), 1, 1,
                               label="CPU cores", visible=True)
        run_btn    = gr.Button("Start batch tagging", variant="primary")
        status_box = gr.Textbox(label="Status", interactive=False)

    # ─── Captioner tab
    with gr.Tab("Captioner"):
        cap_model = gr.Dropdown(
            choices=list(CAPTION_MODELS.keys()),
            value=CAPTION_MODEL,
            label="Caption Model")
        cap_v = CAPTION_MODELS.get(CAPTION_MODEL, {})
        _cap_msg = f"Estimated VRAM required: ~{cap_v.get('vram', 0)} GB"
        if cap_v.get('vram', 0) > 24:
            _cap_msg += " – enable multiple GPUs"
        cap_vram = gr.Markdown(value=_cap_msg)
        cap_model.change(update_caption_vram, cap_model, cap_vram)
        cap_token = gr.Textbox(
            label="HF token (optional)",
            type="password",
            value=CAPTION_TOKEN,
        )

        with gr.Tab("Single"):
            cap_image = gr.Image(type="pil", label="Input Image")
            cap_type = gr.Dropdown(
                choices=list(CAPTION_TYPE_MAP.keys()),
                value=CFG_CAPTION.get("type", "Descriptive"),
                label="Caption Type")
            cap_len = gr.Dropdown(
                choices=["any", "very short", "short", "medium-length", "long", "very long"] + [str(i) for i in range(20, 261, 10)],
                value=CFG_CAPTION.get("length", "long"),
                label="Caption Length")
            with gr.Accordion("Extra Options", open=False):
                cap_opts = gr.CheckboxGroup(choices=[NAME_OPTION], label="Select one or more")
            name_box = gr.Textbox(label="Person / Character Name", visible=False)
            cap_opts.change(toggle_name_box, cap_opts, name_box)
            with gr.Accordion("Generation settings", open=False):
                temp_slider = gr.Slider(
                    0.0, 2.0,
                    CFG_CAPTION.get("temperature", 0.6), 0.05,
                    label="Temperature")
                top_p_slider = gr.Slider(
                    0.0, 1.0,
                    CFG_CAPTION.get("top_p", 0.9), 0.01,
                    label="Top-p")
                max_tok_slider = gr.Slider(
                    1, 2048,
                    CFG_CAPTION.get("max_new_tokens", 512), 1,
                    label="Max New Tokens")
            cap_devices = gr.CheckboxGroup(
                ["CPU"] + GPU_LABELS,
                value=CFG_CAPTION.get("devices", ["CPU"]),
                label="Compute devices")
            cap_btn = gr.Button("Caption")
            cap_out = gr.Textbox(label="Caption")
            cap_btn.click(
                caption_single_wrapper,
                inputs=[cap_image, cap_type, cap_len, cap_opts, name_box,
                        temp_slider, top_p_slider, max_tok_slider, cap_devices,
                        cap_model, cap_token],
                outputs=cap_out,
            )

        with gr.Tab("Batch"):
            cap_folder = gr.Textbox(label="Input folder")
            cap_batch_btn = gr.Button("Run batch caption")
            cap_progress = gr.Textbox(label="Progress", interactive=False)
            cap_devices_b = gr.CheckboxGroup(
                ["CPU"] + GPU_LABELS,
                value=CFG_CAPTION.get("devices", ["CPU"]),
                label="Compute devices")
            cap_batch_btn.click(
                batch_caption_wrapper,
                inputs=[cap_folder, cap_type, cap_len, cap_opts, name_box,
                        temp_slider, top_p_slider, max_tok_slider, cap_devices_b,
                        cap_model, cap_token],
                outputs=cap_progress,
            )

    # ─── OpenRouter API tab -------------------------------------------------
    add_openrouter_tab()
    # ─── Tag Cleaning Utility tab ------------------------------------------
    add_clean_tags_tabs()
    # ─── Automation Pipeline tab -------------------------------------------
    add_pipeline_tab()

    def save_tags(tag_string):
        if not tag_string:
            return gr.update(visible=False)
        fn = Path("tags_current.txt")
        fn.write_text(tag_string, encoding="utf-8")
        return gr.update(value=str(fn), visible=True)


    save_btn.click(save_tags, inputs=tag_out, outputs=download)

    # ── dynamic CPU-core slider
    dev_check.change(lambda sel: gr.update(visible=("CPU" in sel)),
                     dev_check, cpu_slide)

    # ─── Single-image aggregation over selected models ──────────────────────
    def single(img, thr, model_keys):
        unload_caption_models()
        update_config("classifier", models=model_keys)
        if img is None:
            return "", {}, {}, img

        full_scores = defaultdict(list)

        for k in model_keys:
            dev = torch.device("cuda:0" if torch.cuda.is_available() else "cpu")
            m   = load_model(k, dev)
            tags_list, _ = load_tags(k)
            t   = get_transform(k)(img.convert("RGBA")).unsqueeze(0).to(dev)
            _, sc = classify_tensor(
                t,
                m,
                0.0,
                tags_list,
                REG[k]["head_type"],
                REG[k].get("backend", "pytorch"),
            )      # keep all scores
            for tag, val in sc.items():
                full_scores[tag].append(val)

        agg = {tag: float(np.mean(vs)) for tag, vs in full_scores.items()}
        visible = {k: v for k, v in agg.items() if v > thr}
        tag_str = ", ".join(visible)

        return tag_str, visible, agg, img

    img_orig.upload(
        single,
        inputs=[img_orig, thr_slider, model_menu],
        outputs=[tag_out, lbl_out, scores_state, orig_state],
    )

    # update label when threshold slider moves
    thr_slider.input(
        lambda thr, scores: (
            ", ".join(k for k, v in scores.items() if v > thr),
            {k: v for k, v in scores.items() if v > thr}
        ) if scores else ("", {}),
        inputs=[thr_slider, scores_state],
        outputs=[tag_out, lbl_out],
    )

    def filter_by_threshold(thr, scores):
        if not scores:
            return "", {}
        visible = {k: v for k, v in scores.items() if v > thr}
        return ", ".join(visible), visible

    # ─── robust helper: works on every Gradio build ─────────────────────
    def _selected_tag(data: gr.SelectData):
        """
        Extract the tag string from whatever gr.Label.select() sends back.
        """
        # legacy object
        if hasattr(data, "value"):
            print(f"data.value:\t{data.value}")
            return data.value  # type: ignore[attr-defined]

        # new dict styles
        if isinstance(data, dict):
            for key in ("value", "label", "name", "item"):
                if key in data and isinstance(data[key], str):
                    return data[key]

            # score-dict: pick highest-scoring key
            try:
                return max(data.items(), key=lambda kv: kv[1])[0]
            except Exception:
                return next(iter(data))  # fallback: first key

        # already a string?
        if isinstance(data, str):
            return data

        return ""


    def interrogate(img, thr, model_keys):
        # Re-run inference using cached models
        return single(img, thr, model_keys)[:3]  # tag_out, lbl_out, scores_state


    interrogate_btn.click(
        interrogate,
        inputs=[orig_state, thr_slider, model_menu],
        outputs=[tag_out, lbl_out, scores_state],
    )


    def handle_cam_click(event: gr.SelectData,
                         alpha: float,
                         thr: float,
                         img: Image.Image,
                         model_keys: list[str]):
        unload_caption_models()
        if not event:
            return img, {}
        tag = event.value
        print(f"tag:\t{tag}")
        if img is None:
            return img, {}

        if len(model_keys) == 1:
            key = model_keys[0]
            if not REG.get(key, {}).get("supports_cam", True):
                gr.Info(f"Grad-CAM not supported for model {key}")
                return img, {}
            dev = torch.device("cuda:0" if torch.cuda.is_available() else "cpu")
            m = load_model(key, dev)
            _, tag_map = load_tags(key)
            if tag not in tag_map:
                return img, {}
            comp, ov = grad_cam(img, tag, m, tag_map, alpha, thr, key)
        else:
            supported = [k for k in model_keys if REG.get(k, {}).get("supports_cam", True)]
            unsupported = [k for k in model_keys if k not in supported]
            if unsupported:
                gr.Info(f"Grad-CAM not supported for: {', '.join(unsupported)}")
            if not supported or all(tag not in load_tags(k)[1] for k in supported):
                return img, {}
            comp = grad_cam_average(img, tag, supported, alpha, thr)

        return comp, {"tag": tag}

    def handle_cam_slider(
            tag,
            alpha: float,
            thr: float,
            img: Image.Image,
            model_keys: list[str],
    ):
        """
        Dispatches to either single-model Grad-CAM (grad_cam) or
        multi-model averaging (grad_cam_average), depending on how many
        models are selected in the dropdown.
        """
        unload_caption_models()
        if not tag:
            return img, {}
        tag = tag["tag"]
        print(f"tag:\t{tag}")
        if img is None:
            return img, {}

        if len(model_keys) == 1:
            key = model_keys[0]
            if not REG.get(key, {}).get("supports_cam", True):
                gr.Info(f"Grad-CAM not supported for model {key}")
                return img, {}
            dev = torch.device("cuda:0" if torch.cuda.is_available() else "cpu")
            m = load_model(key, dev)
            _, tag_map = load_tags(key)
            if tag not in tag_map:
                return img, {}
            comp, ov = grad_cam(img, tag, m, tag_map, alpha, thr, key)
        else:
            supported = [k for k in model_keys if REG.get(k, {}).get("supports_cam", True)]
            unsupported = [k for k in model_keys if k not in supported]
            if unsupported:
                gr.Info(f"Grad-CAM not supported for: {', '.join(unsupported)}")
            if not supported or all(tag not in load_tags(k)[1] for k in supported):
                return img, {}
            comp = grad_cam_average(img, tag, supported, alpha, thr)

        return comp, {"tag": tag}

    lbl_out.select(
        fn=handle_cam_click,
        inputs=[cam_alpha, cam_thr, orig_state, model_menu],  # event comes first automatically
        outputs=[img_cam, cam_state],
    )

    # ─── move CAM-threshold slider ----------------------------------------------
    cam_thr.input(
        fn=handle_cam_slider,
        inputs=[cam_state, cam_alpha, cam_thr, orig_state, model_menu],  # event comes first automatically
        outputs=[img_cam, cam_state],
    )

    # ─── move CAM-alpha slider ---------------------------------------------------
    cam_alpha.input(
        fn=handle_cam_slider,
        inputs=[cam_state, cam_alpha, cam_thr, orig_state, model_menu],  # event comes first automatically
        outputs=[img_cam, cam_state],
    )

    # ─── explicit button to run CAM ------------------------------------------
    cam_btn.click(
        fn=handle_cam_slider,
        inputs=[cam_state, cam_alpha, cam_thr, orig_state, model_menu],
        outputs=[img_cam, cam_state],
    )

    # ───────────────── Batch callbacks ──────────────────────────────
    run_btn.click(
        batch_tag,
        inputs=[folder_box, thr_batch, model_menu, dev_check, cpu_slide],
        outputs=status_box,
    )

################################################################################
#                                      Main                                    #
################################################################################

if __name__ == "__main__":
    print("PyTorch", torch.__version__, "| CUDA", torch.version.cuda, "| GPUs", torch.cuda.device_count())
    gr.close_all()
    demo.launch(server_name="0.0.0.0", share=False, show_error=True)<|MERGE_RESOLUTION|>--- conflicted
+++ resolved
@@ -357,7 +357,6 @@
         {"role": "system", "content": "You are a helpful assistant."},
         {"role": "user", "content": f"{image_token}\n{prompt.strip()}"},
     ]
-<<<<<<< HEAD
     convo_str = processor.apply_chat_template(
         convo,
         tokenize=False,
@@ -372,20 +371,6 @@
             "attention_mask": inputs.get("attention_mask"),
             "pixel_values": inputs["pixel_values"],
         },
-=======
-    chat_inputs = processor.apply_chat_template(
-        convo,
-        add_generation_prompt=True,
-        return_tensors="pt",
-    )
-    chat_inputs = {k: v.to(device) for k, v in chat_inputs.items()}
-    pixel_values = processor(images=[img], return_tensors="pt")["pixel_values"].to(device)
-    pixel_values = pixel_values.to(torch.bfloat16)
-    out = model.generate(
-        input_ids=chat_inputs["input_ids"],
-        attention_mask=chat_inputs.get("attention_mask"),
-        pixel_values=pixel_values,
->>>>>>> cf733a42
         max_new_tokens=max_new_tokens,
         do_sample=temperature > 0,
         temperature=temperature if temperature > 0 else None,
