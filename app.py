############################ multi-device batch, Grad-CAM, live progress ############################

#  • selectable compute resources (CPU cores + individual GPU ids)
#  • thread-safe queue with worker pool – each checked device grabs images as soon as it is free
#  • live progress bar in Gradio (auto-updates via generator)
#  • Grad-CAM restored in Single-Image tab (click a predicted tag)
#  • model replica cached per device so GPUs work in parallel without contention
#####################################################################################################

from __future__ import annotations

import copy
import os, re, queue, threading, zipfile, time
from pathlib import Path
from typing import Tuple, Dict, List, Generator

from PIL import Image
import numpy as np, matplotlib.cm as cm
import msgspec, torch
from torchvision.transforms import transforms, InterpolationMode
import torchvision.transforms.functional as TF
import torch.nn.functional as F
import timm, safetensors.torch, gradio as gr
import onnxruntime as ort
from huggingface_hub import hf_hub_download
import cv2
import numpy as np
try:
    from huggingface_hub import HfApi
except Exception:
    HfApi = None  # pragma: no cover - old versions
try:
    # Available in newer versions
    from huggingface_hub import EntryNotFoundError
except Exception:  # pragma: no cover - maintain compatibility
    try:
        # Older versions expose HTTP errors under this name
        from huggingface_hub import HfHubHTTPError as EntryNotFoundError
    except Exception:
        try:
            from huggingface_hub.utils import HfHubHTTPError as EntryNotFoundError
        except Exception:
            class EntryNotFoundError(Exception):
                """Fallback when huggingface_hub doesn't expose specific errors."""
                pass
import requests
from tqdm import tqdm
from transformers import (
    LlavaForConditionalGeneration,
    TextIteratorStreamer,
    AutoProcessor,
)
import json, math
from user_config import load_config, update_config
from openrouter_tab import add_openrouter_tab
from clean_tags_tab import add_clean_tags_tabs
from pipeline_tab import add_pipeline_tab
from collections import defaultdict

out_dir = None

CFG = load_config()
CFG_CLASSIFY = CFG.get("classifier", {})
CFG_CAPTION = CFG.get("captioner", {})

# ╭───────────────────────── Device helpers ─────────────────────────╮
def cuda_devices() -> list[str]:
    if not torch.cuda.is_available():
        return []
    return [f"GPU {i}: {torch.cuda.get_device_name(i)}" for i in range(torch.cuda.device_count())]

GPU_LABELS = cuda_devices()
MODEL_ID      = None
NUM_CLASSES   = None
WEIGHT_PATH   = None
MODEL_SLUG    = None

# ╭────────────────────────────── Local model cache ─────────────────────────────╮
BASE_DIR   = Path(__file__).parent
MODELS_DIR = BASE_DIR / "models"               # all checkpoints & tag files live here
MODELS_DIR.mkdir(exist_ok=True)
# ╰───────────────────────────────────────────────────────────────────────────────╯
# ╭────────────────────── Dynamic multi-model registry ─────────────────────────╮
REG = json.load(open(BASE_DIR / "model_registry.json", "r"))

class GatedHead(torch.nn.Module):
    def __init__(self, in_feats, n_cls):
        super().__init__()
        self.linear = torch.nn.Linear(in_feats, n_cls * 2)
        self.act, self.gate = torch.nn.Sigmoid(), torch.nn.Sigmoid()
        self.c = n_cls
    def forward(self, x):
        x = self.linear(x)
        return self.act(x[:, : self.c]) * self.gate(x[:, self.c:])

_model_cache: Dict[str, timm.models.VisionTransformer] = {}

def _download_file(url: str, dest: Path):
    r = requests.get(url, stream=True)
    r.raise_for_status()
    total = int(r.headers.get("content-length", 0))
    with tqdm(total=total, unit="B", unit_scale=True, desc=dest.name) as pbar:
        with open(dest, "wb") as f:
            for chunk in r.iter_content(chunk_size=8192):
                if chunk:
                    f.write(chunk)
                    pbar.update(len(chunk))
    return dest

def _extract_archive(path: Path, dest: Path):
    if path.suffix == "" and not zipfile.is_zipfile(path):
        path_zip = path.with_suffix(".zip")
        path.rename(path_zip)
        path = path_zip
    if zipfile.is_zipfile(path):
        with zipfile.ZipFile(path, "r") as zf:
            zf.extractall(dest)
        path.unlink()

def _find_repo_model_file(repo: str, subfolder: str | None) -> str | None:
    """Return a model filename from a Hugging Face repo if present."""
    patterns = (".onnx", ".safetensors", ".pt", ".bin")
    if HfApi is None:
        return None
    try:
        files = HfApi().list_repo_files(repo)
    except Exception:
        return None
    candidates = [f for f in files if f.lower().endswith(patterns)]
    if subfolder:
        sub = subfolder.strip("/") + "/"
        for f in candidates:
            if f.startswith(sub):
                return f
    return candidates[0] if candidates else None

def _find_repo_tags_file(repo: str, subfolder: str | None) -> str | None:
    """Return a tags filename from a Hugging Face repo if present."""
    patterns = (".json", ".csv")
    if HfApi is None:
        return None
    try:
        files = HfApi().list_repo_files(repo)
    except Exception:
        return None
    candidates = [f for f in files if f.lower().endswith(patterns)]
    if subfolder:
        sub = subfolder.strip("/") + "/"
        sub_candidates = [f for f in candidates if f.startswith(sub)]
        if sub_candidates:
            candidates = sub_candidates
    # Prefer files containing 'tag' in the name
    for f in candidates:
        if "tag" in Path(f).name.lower():
            return f
    return candidates[0] if candidates else None

# ────────────── Caption model setup ──────────────
CAPTION_REPO = "fancyfeast/llama-joycaption-beta-one-hf-llava"
CAPTION_CACHE = Path.home() / ".cache" / "joycaption"
CAPTION_CACHE.mkdir(parents=True, exist_ok=True)

_caption_cache: dict[str, LlavaForConditionalGeneration] = {}

def load_caption_model(device: torch.device) -> LlavaForConditionalGeneration:
    key = str(device)
    if key in _caption_cache:
        return _caption_cache[key]
    processor = AutoProcessor.from_pretrained(CAPTION_REPO, cache_dir=CAPTION_CACHE)
    model = LlavaForConditionalGeneration.from_pretrained(
        CAPTION_REPO,
        torch_dtype=torch.bfloat16,
        device_map={"": device.index if device.type == "cuda" else "cpu"},
        cache_dir=CAPTION_CACHE,
    )
    model.processor = processor
    model.eval()
    _caption_cache[key] = model
    return model

CAPTION_TYPE_MAP = {
    "Descriptive": [
        "Write a detailed description for this image.",
        "Write a detailed description for this image in {word_count} words or less.",
        "Write a {length} detailed description for this image.",
    ],
    "Descriptive (Casual)": [
        "Write a descriptive caption for this image in a casual tone.",
        "Write a descriptive caption for this image in a casual tone within {word_count} words.",
        "Write a {length} descriptive caption for this image in a casual tone.",
    ],
    "Straightforward": [
        "Write a straightforward caption for this image. Begin with the main subject and medium. Mention pivotal elements—people, objects, scenery—using confident, definite language. Focus on concrete details like color, shape, texture, and spatial relationships. Show how elements interact. Omit mood and speculative wording. If text is present, quote it exactly. Note any watermarks, signatures, or compression artifacts. Never mention what's absent, resolution, or unobservable details. Vary your sentence structure and keep the description concise, without starting with “This image is…” or similar phrasing.",
        "Write a straightforward caption for this image within {word_count} words. Begin with the main subject and medium. Mention pivotal elements—people, objects, scenery—using confident, definite language. Focus on concrete details like color, shape, texture, and spatial relationships. Show how elements interact. Omit mood and speculative wording. If text is present, quote it exactly. Note any watermarks, signatures, or compression artifacts. Never mention what's absent, resolution, or unobservable details. Vary your sentence structure and keep the description concise, without starting with “This image is…” or similar phrasing.",
        "Write a {length} straightforward caption for this image. Begin with the main subject and medium. Mention pivotal elements—people, objects, scenery—using confident, definite language. Focus on concrete details like color, shape, texture, and spatial relationships. Show how elements interact. Omit mood and speculative wording. If text is present, quote it exactly. Note any watermarks, signatures, or compression artifacts. Never mention what's absent, resolution, or unobservable details. Vary your sentence structure and keep the description concise, without starting with “This image is…” or similar phrasing.",
    ],
    "Stable Diffusion Prompt": [
        "Output a stable diffusion prompt that is indistinguishable from a real stable diffusion prompt.",
        "Output a stable diffusion prompt that is indistinguishable from a real stable diffusion prompt. {word_count} words or less.",
        "Output a {length} stable diffusion prompt that is indistinguishable from a real stable diffusion prompt.",
    ],
    "MidJourney": [
        "Write a MidJourney prompt for this image.",
        "Write a MidJourney prompt for this image within {word_count} words.",
        "Write a {length} MidJourney prompt for this image.",
    ],
    "Danbooru tag list": [
        "Generate only comma-separated Danbooru tags (lowercase_underscores). Strict order: `artist:`, `copyright:`, `character:`, `meta:`, then general tags. Include counts (1girl), appearance, clothing, accessories, pose, expression, actions, background. Use precise Danbooru syntax. No extra text.",
        "Generate only comma-separated Danbooru tags (lowercase_underscores). Strict order: `artist:`, `copyright:`, `character:`, `meta:`, then general tags. Include counts (1girl), appearance, clothing, accessories, pose, expression, actions, background. Use precise Danbooru syntax. No extra text. {word_count} words or less.",
        "Generate only comma-separated Danbooru tags (lowercase_underscores). Strict order: `artist:`, `copyright:`, `character:`, `meta:`, then general tags. Include counts (1girl), appearance, clothing, accessories, pose, expression, actions, background. Use precise Danbooru syntax. No extra text. {length} length.",
    ],
    "e621 tag list": [
        "Write a comma-separated list of e621 tags in alphabetical order for this image. Start with the artist, copyright, character, species, meta, and lore tags (if any), prefixed by 'artist:', 'copyright:', 'character:', 'species:', 'meta:', and 'lore:'. Then all the general tags.",
        "Write a comma-separated list of e621 tags in alphabetical order for this image. Start with the artist, copyright, character, species, meta, and lore tags (if any), prefixed by 'artist:', 'copyright:', 'character:', 'species:', 'meta:', and 'lore:'. Then all the general tags. Keep it under {word_count} words.",
        "Write a {length} comma-separated list of e621 tags in alphabetical order for this image. Start with the artist, copyright, character, species, meta, and lore tags (if any), prefixed by 'artist:', 'copyright:', 'character:', 'species:', 'meta:', and 'lore:'. Then all the general tags.",
    ],
    "Rule34 tag list": [
        "Write a comma-separated list of rule34 tags in alphabetical order for this image. Start with the artist, copyright, character, and meta tags (if any), prefixed by 'artist:', 'copyright:', 'character:', and 'meta:'. Then all the general tags.",
        "Write a comma-separated list of rule34 tags in alphabetical order for this image. Start with the artist, copyright, character, and meta tags (if any), prefixed by 'artist:', 'copyright:', 'character:', and 'meta:'. Then all the general tags. Keep it under {word_count} words.",
        "Write a {length} comma-separated list of rule34 tags in alphabetical order for this image. Start with the artist, copyright, character, and meta tags (if any), prefixed by 'artist:', 'copyright:', 'character:', and 'meta:'. Then all the general tags.",
    ],
    "Booru-like tag list": [
        "Write a list of Booru-like tags for this image.",
        "Write a list of Booru-like tags for this image within {word_count} words.",
        "Write a {length} list of Booru-like tags for this image.",
    ],
    "Art Critic": [
        "Analyze this image like an art critic would with information about its composition, style, symbolism, the use of color, light, any artistic movement it might belong to, etc.",
        "Analyze this image like an art critic would with information about its composition, style, symbolism, the use of color, light, any artistic movement it might belong to, etc. Keep it within {word_count} words.",
        "Analyze this image like an art critic would with information about its composition, style, symbolism, the use of color, light, any artistic movement it might belong to, etc. Keep it {length}.",
    ],
    "Product Listing": [
        "Write a caption for this image as though it were a product listing.",
        "Write a caption for this image as though it were a product listing. Keep it under {word_count} words.",
        "Write a {length} caption for this image as though it were a product listing.",
    ],
    "Social Media Post": [
        "Write a caption for this image as if it were being used for a social media post.",
        "Write a caption for this image as if it were being used for a social media post. Limit the caption to {word_count} words.",
        "Write a {length} caption for this image as if it were being used for a social media post.",
    ],
}

NAME_OPTION = "If there is a person/character in the image you must refer to them as {name}."


def build_prompt(caption_type: str, caption_length: str | int, extra_options: list[str], name_input: str) -> str:
    if caption_length == "any":
        idx = 0
    elif isinstance(caption_length, str) and caption_length.isdigit():
        idx = 1
    else:
        idx = 2
    prompt = CAPTION_TYPE_MAP[caption_type][idx]
    if extra_options:
        prompt += " " + " ".join(extra_options)
    return prompt.format(name=name_input or "{NAME}", length=caption_length, word_count=caption_length)


def toggle_name_box(selected_options: list[str]):
    return gr.update(visible=NAME_OPTION in selected_options)

def caption_once(img: Image.Image, prompt: str, temperature: float, top_p: float, max_new_tokens: int, device: torch.device) -> str:
    model = load_caption_model(device)
    processor = model.processor
    convo = [
        {"role": "system", "content": "You are a helpful assistant."},
        {"role": "user", "content": prompt.strip()},
    ]
    convo_str = processor.apply_chat_template(convo, tokenize=False, add_generation_prompt=True)
    inputs = processor(text=[convo_str], images=[img], return_tensors="pt").to(device)
    inputs["pixel_values"] = inputs["pixel_values"].to(torch.bfloat16)
    out = model.generate(
        **inputs,
        max_new_tokens=max_new_tokens,
        do_sample=temperature > 0,
        temperature=temperature if temperature > 0 else None,
        top_p=top_p if temperature > 0 else None,
        use_cache=True,
    )
    return processor.batch_decode(out[:, inputs["input_ids"].shape[-1]:])[0].strip()


def caption_single(img: Image.Image, caption_type: str, caption_length: str | int,
                   extra_opts: list[str], name_field: str,
                   temperature: float, top_p: float, max_new_tokens: int,
                   devices: list[str]):
    if img is None:
        return ""
    device = _pick_device(devices)
    prompt = build_prompt(caption_type, caption_length, extra_opts, name_field)
    return caption_once(img, prompt, temperature, top_p, max_new_tokens, device)

def local_path(spec: dict, fname: str, key: str) -> Path:
    sub = spec.get("subfolder", "") or key
    return MODELS_DIR / sub / fname

def load_model(key: str, device: torch.device, progress: gr.Progress | None = None):
    """
    Returns a VisionTransformer for `key`, cached per device.
    If the model files are missing they are downloaded with a tiny
    progress bar so the user can see what's happening.
    """
    spec = REG[key]
    cache_k = f"{key}|{device}"
    if cache_k in _model_cache:
        return _model_cache[cache_k]

    # target path under ./models/<subfolder>/<filename>
    # 1️⃣ choose *root* dir once (no nested subfolder here)
    ckpt_root = MODELS_DIR  # .../models
    sub_local = spec.get("subfolder") or key
    ckpt_path = ckpt_root / sub_local / spec["filename"]

    # 2️⃣ download: keep subfolder param, but local_dir = ckpt_root
    if not ckpt_path.exists():
        (ckpt_root / sub_local).mkdir(parents=True, exist_ok=True)
        tracker = progress or gr.Progress(track_tqdm=True)
        tracker(0, desc=f"Downloading {key} …", total=1, unit="file")

        if spec.get("repo"):
            sub_remote = spec.get("subfolder") or None
            try:
                hf_hub_download(
                    repo_id=spec["repo"],
                    subfolder=sub_remote,
                    filename=spec["filename"],
                    local_dir=ckpt_root,
                )
            except EntryNotFoundError:
                alt_path = None
                try:
                    hf_hub_download(
                        repo_id=spec["repo"],
                        filename=f"{spec['subfolder']}/{spec['filename']}",
                        local_dir=ckpt_root,
                    )
                except EntryNotFoundError:
                    try:
                        hf_hub_download(
                            repo_id=spec["repo"],
                            filename=spec["filename"],
                            local_dir=ckpt_root,
                        )
                    except EntryNotFoundError:
                        alt_path = _find_repo_model_file(spec["repo"], sub_remote)
                        if not alt_path:
                            alt_path = _find_repo_model_file(spec["repo"], None)
                        if alt_path:
                            hf_hub_download(
                                repo_id=spec["repo"],
                                filename=alt_path,
                                local_dir=ckpt_root,
                            )
                            ckpt_path = ckpt_root / sub_local / Path(alt_path).name
                            dl_path = ckpt_root / alt_path
                            if dl_path.exists() and not ckpt_path.exists():
                                ckpt_path.parent.mkdir(parents=True, exist_ok=True)
                                dl_path.rename(ckpt_path)
                        else:
                            raise
        elif spec.get("urls"):
            for url in spec["urls"]:
                fname = url.split("/")[-1]
                dest = ckpt_root / fname
                _download_file(url, dest)
                _extract_archive(dest, ckpt_root)
            if key == "z3d_convnext":
                base = ckpt_root / "Z3D-E621-Convnext"
                src = base / "Z3D-E621-Convnext.onnx"
                dst = base / "model.onnx"
                if src.exists() and not dst.exists():
                    src.rename(dst)
                src_csv = base / "tags-selected.csv"
                dst_csv = base / "tags.csv"
                if src_csv.exists() and not dst_csv.exists():
                    src_csv.rename(dst_csv)
        else:
            raise ValueError("No download source for model")

        alt = ckpt_root / spec["filename"]
        if alt.exists() and not ckpt_path.exists():
            ckpt_path.parent.mkdir(parents=True, exist_ok=True)
            alt.rename(ckpt_path)

        tracker(1)

    if spec.get("backend", "pytorch") == "onnx":
        providers = ["CUDAExecutionProvider", "CPUExecutionProvider"] if device.type == "cuda" else ["CPUExecutionProvider"]
        session = ort.InferenceSession(str(ckpt_path), providers=providers)
        setattr(session, "_registry_key", key)
        _model_cache[cache_k] = session
        return session
    else:
        m = timm.create_model(spec["timm_id"],
                              pretrained=False,
                              num_classes=spec["num_classes"]).to(device)
        if spec.get("head_type", "gated") == "gated":
            m.head = GatedHead(min(m.head.weight.shape), spec["num_classes"])
        else:
            m.head = torch.nn.Linear(min(m.head.weight.shape), spec["num_classes"])

        safetensors.torch.load_model(m, str(ckpt_path), strict=False)

        m.to(device)
        m.eval()
        setattr(m, "_registry_key", key)
        _model_cache[cache_k] = m
        return m
# ╰──────────────────────────────────────────────────────────────────────────────╯

# ╭──────────── Image transforms ──────────────╮
class Fit(torch.nn.Module):
    def __init__(self, bounds, *, interpolation=InterpolationMode.LANCZOS, grow=True, pad=None):
        super().__init__()
        self.b = (bounds, bounds) if isinstance(bounds, int) else bounds
        self.inter = interpolation
        self.grow = grow
        self.pad = pad

    def forward(self, img: Image.Image):
        w, h = img.size
        bw, bh = self.b
        s = min(bw / w, bh / h)
        s = min(s, 1.0) if not self.grow else s
        if s != 1:
            img = TF.resize(img, (round(h * s), round(w * s)), self.inter)
        if self.pad is None:
            return img
        ph, pw = bh - img.size[1], bw - img.size[0]
        return TF.pad(img, (pw // 2, ph // 2, pw - pw // 2, ph - ph // 2), self.pad)


class CompositeAlpha(torch.nn.Module):
    def __init__(self, background: tuple[float, float, float] | float):
        super().__init__()
        bg = (background, background, background) if isinstance(background, float) else background
        self.register_buffer("bg", torch.tensor(bg).view(3, 1, 1))

    def forward(self, img: torch.Tensor) -> torch.Tensor:  # type: ignore[override]
        if img.shape[-3] == 3:
            return img
        a = img[..., 3:, :, :]
        return img[..., :3, :, :] * a + self.bg * (1 - a)


TRANSFORM = transforms.Compose(
    [
        Fit((384, 384)),
        transforms.ToTensor(),
        CompositeAlpha(0.5),
        transforms.Normalize([0.5] * 3, [0.5] * 3, inplace=True),
        transforms.CenterCrop((384, 384)),
    ]
)

<<<<<<< HEAD
# CLIP-style preprocessing for eva02_clip_7704
TRANSFORM_CLIP = transforms.Compose(
    [
        transforms.Resize((384, 384)),
        transforms.ToTensor(),
        CompositeAlpha(0.5),
        transforms.Normalize([0.485, 0.456, 0.406], [0.229, 0.224, 0.225]),
    ]
)
=======

class BGR(torch.nn.Module):
    """Swap channels from RGB to BGR for models trained with OpenCV."""

    def forward(self, tensor: torch.Tensor) -> torch.Tensor:  # type: ignore[override]
        return tensor[[2, 1, 0], ...]


class OpenCVPadResize(torch.nn.Module):
    """Pad to square with white background and resize using OpenCV."""

    def __init__(self, size: int):
        super().__init__()
        self.size = size

    def forward(self, img: Image.Image) -> torch.Tensor:  # type: ignore[override]
        arr = np.array(img.convert("RGB"))
        arr = cv2.cvtColor(arr, cv2.COLOR_RGB2BGR)
        h, w = arr.shape[:2]
        max_len = max(h, w)
        pad_x = max_len - w
        pad_y = max_len - h
        arr = np.pad(
            arr,
            ((pad_y // 2, pad_y - pad_y // 2), (pad_x // 2, pad_x - pad_x // 2), (0, 0)),
            mode="constant",
            constant_values=255,
        )
        interp = cv2.INTER_AREA if max_len > self.size else cv2.INTER_LANCZOS4
        arr = cv2.resize(arr, (self.size, self.size), interpolation=interp)
        return torch.from_numpy(arr.astype(np.float32)).permute(2, 0, 1)


# OpenCV-based preprocessing for the Z3D ConvNeXt model following the data
# curation tool implementation. The image is padded to a square with a white
# background, resized to ``size`` and returned as BGR float32 values.
def _make_z3d_transform(size: int) -> torch.nn.Module:
    return OpenCVPadResize(size)

TRANSFORM_Z3D = _make_z3d_transform(448)
>>>>>>> 9e965b70


class BGR(torch.nn.Module):
    """Swap channels from RGB to BGR for models trained with OpenCV."""

    def forward(self, tensor: torch.Tensor) -> torch.Tensor:  # type: ignore[override]
        return tensor[[2, 1, 0], ...]


class OpenCVPadResize(torch.nn.Module):
    """Pad to square with white background and resize using OpenCV."""

    def __init__(self, size: int):
        super().__init__()
        self.size = size

    def forward(self, img: Image.Image) -> torch.Tensor:  # type: ignore[override]
        arr = np.array(img.convert("RGB"))
        arr = cv2.cvtColor(arr, cv2.COLOR_RGB2BGR)
        h, w = arr.shape[:2]
        max_len = max(h, w)
        pad_x = max_len - w
        pad_y = max_len - h
        arr = np.pad(
            arr,
            ((pad_y // 2, pad_y - pad_y // 2), (pad_x // 2, pad_x - pad_x // 2), (0, 0)),
            mode="constant",
            constant_values=255,
        )
        interp = cv2.INTER_AREA if max_len > self.size else cv2.INTER_LANCZOS4
        arr = cv2.resize(arr, (self.size, self.size), interpolation=interp)
        return torch.from_numpy(arr.astype(np.float32)).permute(2, 0, 1)


# OpenCV-based preprocessing for the Z3D ConvNeXt model following the data
# curation tool implementation. The image is padded to a square with a white
# background, resized to ``size`` and returned as BGR float32 values.
def _make_z3d_transform(size: int) -> torch.nn.Module:
    return OpenCVPadResize(size)

TRANSFORM_Z3D = _make_z3d_transform(448)

def get_transform(model_key: str):
    """Return the correct preprocessing transform for the model."""
    if model_key == "z3d_convnext":
        spec = REG.get(model_key, {})
        size = int(spec.get("input_dims", [448, 448])[0])
        return _make_z3d_transform(size) if size != 448 else TRANSFORM_Z3D
<<<<<<< HEAD
    if model_key == "eva02_clip_7704":
        return TRANSFORM_CLIP
=======
>>>>>>> 9e965b70
    base = TRANSFORM
    if model_key == "eva02_vit_8046":
        return transforms.Compose([*base.transforms, BGR()])
    return base
# ╰────────────────────────────────────────────╯

# ╭──────────── Tags & helpers ─────────────╮
_TAGS: dict[str, list[str]] = {}
_TAG_TO_IDX: dict[str, dict[str, int]] = {}

def _parse_tags_file(path: Path, *, column: int = 0, skip_first_line: bool = False) -> tuple[list[str], dict[str, int]]:
    """Return (tags_list, tag_to_idx) for ``path`` supporting JSON or CSV."""
    if path.suffix.lower() == ".json":
        data = json.loads(path.read_text(encoding="utf-8"))
        if isinstance(data, dict):
            mapping = {k.replace("_", " "): int(v) for k, v in data.items()}
            size = max(mapping.values()) + 1
            tags = [""] * size
            for tag, idx in mapping.items():
                if idx < size:
                    tags[idx] = tag
        elif isinstance(data, list):
            tags = [str(t).replace("_", " ") for t in data]
            mapping = {t: i for i, t in enumerate(tags)}
        else:
            raise ValueError(f"Unsupported JSON format: {path}")
    elif path.suffix.lower() == ".csv":
        import csv
        tags = []
        with open(path, newline="", encoding="utf-8") as f:
            reader = csv.reader(f)
            header = next(reader, None)
            if not skip_first_line:
                if header and any(h.lower() in {"name", "tag", "tags"} for h in header) and column == 0:
                    idx = next(i for i, h in enumerate(header) if h.lower() in {"name", "tag", "tags"})
                else:
                    if header and column < len(header):
                        tags.append(header[column])
                    idx = column
            else:
                idx = column
            for row in reader:
                if len(row) > idx:
                    tags.append(row[idx])
        tags = [t.strip().replace("_", " ") for t in tags]
        mapping = {t: i for i, t in enumerate(tags)}
    else:
        raise ValueError(f"Unknown tag file type: {path}")
    return tags, mapping


def load_tags(model_key: str) -> tuple[list[str], dict[str, int]]:
    """Load and cache the tag list for ``model_key`` on first use."""
    if model_key in _TAGS:
        return _TAGS[model_key], _TAG_TO_IDX[model_key]

    spec = REG[model_key]
    fname = spec.get("tags_file")
    if not fname:
        raise ValueError(f"Model {model_key} missing 'tags_file'")
    path = local_path(spec, fname, model_key)

    if not path.exists():
        if spec.get("repo"):
            sub_remote = spec.get("subfolder") or None
            try:
                hf_hub_download(
                    repo_id=spec["repo"],
                    subfolder=sub_remote,
                    filename=fname,
                    local_dir=MODELS_DIR,
                )
            except EntryNotFoundError:
                downloaded = False
                for alt in (
                    f"{spec['subfolder']}/{fname}" if spec.get("subfolder") else None,
                    fname,
                ):
                    if not alt:
                        continue
                    try:
                        hf_hub_download(
                            repo_id=spec["repo"],
                            filename=alt,
                            local_dir=MODELS_DIR,
                        )
                        downloaded = True
                        break
                    except EntryNotFoundError:
                        continue
                if not downloaded:
                    alt_path = _find_repo_tags_file(spec["repo"], sub_remote)
                    if not alt_path:
                        alt_path = _find_repo_tags_file(spec["repo"], None)
                    if not alt_path:
                        raise
                    hf_hub_download(
                        repo_id=spec["repo"],
                        filename=alt_path,
                        local_dir=MODELS_DIR,
                    )
                    alt_local = MODELS_DIR / alt_path
                    new_local = MODELS_DIR / (spec.get("subfolder") or model_key) / Path(alt_path).name
                    if alt_local.exists() and not new_local.exists():
                        new_local.parent.mkdir(parents=True, exist_ok=True)
                        alt_local.rename(new_local)
                    path = new_local
        elif spec.get("urls"):
            for url in spec["urls"]:
                dest = MODELS_DIR / url.split("/")[-1]
                _download_file(url, dest)
                _extract_archive(dest, MODELS_DIR)
        else:
            raise ValueError(f"No download source for tags file of {model_key}")

        alt = MODELS_DIR / fname
        if alt.exists() and not path.exists():
            path.parent.mkdir(parents=True, exist_ok=True)
            alt.rename(path)

    column = int(spec.get("use_column_number", 0))
    skip = bool(spec.get("skip_first_line", False))
    tags, mapping = _parse_tags_file(path, column=column, skip_first_line=skip)
<<<<<<< HEAD
    if model_key == "eva02_clip_7704":
        placeholders = [f"placeholder{i}" for i in range(3)]
        if len(tags) + len(placeholders) == spec.get("num_classes", len(tags)):
            tags.extend(placeholders)
            for i, p in enumerate(placeholders, start=len(mapping)):
                mapping[p] = i
=======
>>>>>>> 9e965b70
    _TAGS[model_key] = tags
    _TAG_TO_IDX[model_key] = mapping
    return tags, mapping

def classify_tensor(
    t: torch.Tensor,
    m,
    thr: float,
    tags: list[str],
    head_type: str = "gated",
    backend: str = "pytorch",
):
    with torch.no_grad():
        if backend == "onnx":
            input_name = m.get_inputs()[0].name
            output_name = m.get_outputs()[0].name
            arr = t.cpu()
            shape = m.get_inputs()[0].shape
            if len(shape) == 4:
                if str(shape[1]) == "3":  # NCHW
                    target = tuple(int(x) for x in shape[2:4] if isinstance(x, int))
                    if len(target) == 2 and arr.shape[2:] != target:
                        arr = F.interpolate(arr, size=target, mode="bilinear", align_corners=False)
                    np_input = arr.numpy()
                elif str(shape[-1]) == "3":  # NHWC
                    target = tuple(int(x) for x in shape[1:3] if isinstance(x, int))
                    if len(target) == 2 and arr.shape[2:] != target:
                        arr = F.interpolate(arr, size=target, mode="bilinear", align_corners=False)
                    np_input = arr.permute(0, 2, 3, 1).numpy()
                else:
                    np_input = arr.numpy()
            else:
                np_input = arr.numpy()

            out = m.run([output_name], {input_name: np_input})[0]
            logits = torch.from_numpy(out)[0]
            if 0.0 <= float(logits.min()) and float(logits.max()) <= 1.0:
                probits = logits
            else:
                probits = torch.sigmoid(logits)
        else:
            logits = m(t)[0]
            probits = torch.sigmoid(logits) if head_type == "linear" else logits

        vals, idxs = probits.cpu().topk(min(250, len(tags)))
    sc = {tags[i.item()]: v.item() for i, v in zip(idxs, vals) if i.item() < len(tags)}
    filt = {k: v for k, v in sc.items() if v > thr}
    return ", ".join(filt.keys()), sc
# ╰──────────────────────────────────────────╯

# ╭──────────── Grad-CAM ─────────────╮
def _best_grid(n: int) -> tuple[int, int]:
    """Return (h, w) such that h × w = n and h is closest to √n."""
    root = int(math.sqrt(n))
    for h in range(root, 0, -1):
        if n % h == 0:
            return h, n // h
    return 1, n

def _patch_grid_from_token_count(P: int, img_h: int, img_w: int) -> tuple[int, int]:
    """
    Infer (h, w) such that
      • h * w == P
      • h divides img_h  AND  w divides img_w     (keeps patches aligned)
      • |h - sqrt(P)| is minimal  (looks as square as possible)
    """
    best = None
    root = int(math.sqrt(P))
    for h in range(1, root + 1):
        if P % h:
            continue
        w = P // h
        if img_h % h or img_w % w:           # must tile the padded square
            continue
        best = (h, w)
    return best if best else (root, P // root)


# ───────────────── Patch-grid helper (robust) ─────────────────
def _patch_grid(model, P: int) -> tuple[int, int]:
    """
    Return (H, W) patch grid for ViT / SigLIP / DeiT / etc.

    Priority:
    1.  Use (img_size // proj.stride)              ← handles rectangular strides
    2.  Use model.patch_embed.grid_size            ← only if it matches P
    3.  Derive a factor pair of P (fallback)
    """
    pe = getattr(model, "patch_embed", None)
    if pe is not None:
        # --- 1. derive from conv stride (works for SigLIP & friends)
        img_sz   = getattr(pe, "img_size", None)
        proj     = getattr(pe, "proj", None)
        if img_sz is not None and proj is not None and hasattr(proj, "stride"):
            ih, iw = (img_sz if isinstance(img_sz, (tuple, list)) else (img_sz, img_sz))
            sh, sw = proj.stride if isinstance(proj.stride, tuple) else (proj.stride, proj.stride)
            h, w = ih // sh, iw // sw
            if h * w == P:
                return h, w

        # --- 2. trust grid_size *only* if area matches
        gs = getattr(pe, "grid_size", None)
        if gs is not None and int(gs[0]) * int(gs[1]) == P:
            return int(gs[0]), int(gs[1])

    # --- 3. generic square-ish fallback
    root = int(math.sqrt(P))
    for h in range(root, 0, -1):
        if P % h == 0:
            return h, P // h
    return 1, P

# ─────────────────────────  DEBUG helper  ─────────────────────────
def debug_show_patch_coords(model, *, img_size=384, square=216):
    """
    Returns a PIL image in which every patch is coloured by its (row, col) id.
    Lets you see whether reshape(h, w) maps patches to the right pixels.
    """
    P = getattr(model.patch_embed, "num_patches", None) or model.patch_embed.num_patches
    h, w = _patch_grid_from_token_count(P, img_size, img_size)
    grid = np.arange(P, dtype=np.float32).reshape(h, w)

    # normalise 0-1 for a colourmap
    grid -= grid.min();  grid /= grid.max()

    rgb = (cm.viridis(grid)[..., :3] * 255).astype("uint8")
    im  = Image.fromarray(rgb, mode="RGB")

    im = im.resize((square, square), Image.NEAREST)     # coarse upscale (blocky)
    im = im.resize((img_size, img_size), Image.BICUBIC) # pad back to square
    return im


# 1️⃣ get_cam_array  ───────────────────────────────────────────
def get_cam_array(img: Image.Image, tag: str, model, tag_to_idx, model_key: str):
    dev = next(model.parameters()).device
    idx = tag_to_idx.get(tag)
    if idx is None:
        return np.zeros((1, 1))

    t = get_transform(model_key)(img.convert("RGBA")).unsqueeze(0).to(dev).requires_grad_(True)

    acts, grads = {}, {}
    def fwd(_, __, o): acts["v"] = o
    def bwd(_, gi, go): grads["v"] = go[0]

    h1 = model.norm.register_forward_hook(fwd)
    h2 = model.norm.register_full_backward_hook(bwd)

    try:
        model.zero_grad(set_to_none=True)
        model(t)[0, idx].backward()

        a = acts["v"].squeeze(0)
        g = grads["v"].squeeze(0)
        w = g.mean(1)
        cam_1d = torch.relu((a * w[:, None]).sum(0)).detach().cpu().numpy()

        h, w_ = _patch_grid_from_token_count(cam_1d.size, 384, 384)
        print(f"debug print right after the _patch_grid_from_token_count call, but before the return cam_1d.reshape(h, w_), a   call:")
        print("TOKEN COUNT:", cam_1d.size, "→ grid", h, "×", w_)

        return cam_1d.reshape(h, w_), a
    finally:
        h1.remove(); h2.remove()

def _rgba_to_heat(rgba: Image.Image) -> np.ndarray:
    """
    Convert a CAM RGBA overlay (216×216, uint8) into a float32 heat array
    shaped (H, W, 4) where the last dim is premultiplied RGB + α channel.

    • RGB channels are divided by 255 and multiplied by α/255
    • α is kept as α/255
    """
    arr = np.asarray(rgba, dtype=np.float32) / 255.0      # H,W,4
    rgb, a = arr[..., :3], arr[..., 3:4]
    return np.concatenate([rgb * a, a], axis=-1)          # premult RGB, keep α


def create_cam_visualization_pil(image_pil: Image.Image, cam: np.ndarray,
                                 *, alpha: float = 0.6, vis_threshold: float = 0.2) -> Image.Image:
    """Exact port of the HF‑demo visualiser."""
    if cam is None:
        return image_pil

    w, h = image_pil.size
    size = max(w, h)

    cam -= cam.min()
    cam /= cam.max() + 1e-8

    colormap = cm.get_cmap("inferno")
    cam_rgb = colormap(cam)[..., :3]  # (H,W,3) float64 0‑1

    cam_alpha = (cam >= vis_threshold).astype(np.float32) * alpha
    cam_rgba = np.dstack((cam_rgb, cam_alpha))

    cam_pil = Image.fromarray((cam_rgba * 255).astype(np.uint8), mode="RGBA")
    cam_pil = cam_pil.resize((216, 216), Image.NEAREST)          # keep blocky
    cam_pil = cam_pil.resize((size, size), Image.BICUBIC)
    cam_pil = transforms.CenterCrop((h, w))(cam_pil)

    return Image.alpha_composite(image_pil.convert("RGBA"), cam_pil)

def _cam_to_overlay(cam: np.ndarray, img: Image.Image,
                    *, alpha: float, thr: float) -> Image.Image:
    """
    cam : 2-D float array (already normalised 0-1)
    img : original PIL image   (for final crop size)
    Returns: PIL RGBA image sized exactly like *img*.
    """
    cm_rgb     = (cm.inferno(cam)[..., :3] * 255).astype("uint8")
    alpha_mask = ((cam >= thr) * alpha * 255).astype("uint8")
    cam_rgba   = np.dstack((cm_rgb, alpha_mask))

    cam_pil = Image.fromarray(cam_rgba, "RGBA")
    cam_pil = cam_pil.resize((216, 216), Image.NEAREST)          # keep blocky
    size    = max(img.size)
    cam_pil = cam_pil.resize((size, size), Image.BICUBIC)
    cam_pil = transforms.CenterCrop(img.size[::-1])(cam_pil)     # exactly img.size
    return cam_pil

def _extract_overlay_pixels(composite: Image.Image, background: Image.Image) -> np.ndarray:
    """
    Given the CAM-composited RGBA image returned by `grad_cam()` and the
    original RGBA background, return a float32 array of shape (H, W, 4)
    that contains *only* the coloured heat-map (premultiplied RGB + α).

    Pixels where the composite == background have α = 0.
    """
    fg = np.asarray(composite.convert("RGBA"), dtype=np.float32)
    bg = np.asarray(background.convert("RGBA"), dtype=np.float32)

    # anything identical to the background means "no heat" → α = 0
    diff = np.any(fg != bg, axis=-1, keepdims=True).astype(np.float32)
    a    = diff[..., 0:1]            # 1 where heat present, else 0
    rgb  = fg[..., :3] - bg[..., :3] # colour relative to background
    rgb  = np.clip(rgb, 0, 255)      # safety clamp

    premul = np.concatenate([rgb * (a / 255.0), a], axis=-1) / 255.0
    return premul                    # H,W,4 float32 premult


def grad_cam(img: Image.Image, tag: str, m: torch.nn.Module,
             tag_to_idx: dict[str, int],
             alpha: float, thr: float = 0.2,
             model_key: str | None = None) -> Image.Image:
    """Fully matches the HuggingFace demo Grad‑CAM pipeline."""
    dev = next(m.parameters()).device
    idx = tag_to_idx.get(tag)
    if idx is None:
        return img, Image.new("RGBA", img.size, (0, 0, 0, 0))

    key = model_key or getattr(m, "_registry_key", None)
    tensor = get_transform(key if key else "")(img.convert("RGBA")).unsqueeze(0).to(dev)

    gradients, activations = {}, {}

    def hook_fwd(_, __, out):
        activations["value"] = out

    def hook_bwd(_, grad_in, grad_out):
        gradients["value"] = grad_out[0]

    h1 = m.norm.register_forward_hook(hook_fwd)
    h2 = m.norm.register_full_backward_hook(hook_bwd)

    logits = m(tensor)[0]
    m.zero_grad()
    logits[idx].backward(retain_graph=True)

    with torch.no_grad():
        patch_grads = gradients["value"]          # (B, P, E)
        patch_acts  = activations["value"]        # (B, P, E)

        weights = patch_grads.mean(dim=1).squeeze(0)      # (E,)
        cam_1d = torch.einsum("pe,e->p", patch_acts.squeeze(0), weights)
        cam_1d = torch.relu(cam_1d)

        P = cam_1d.numel()
        h, w_ = _best_grid(P)                       # 27×27 for ViT‑384, 24×48 for SigLIP, etc.
        cam = cam_1d.reshape(h, w_).cpu().numpy()

    h1.remove(); h2.remove()

    overlay = create_cam_visualization_pil(img, cam, alpha=alpha, vis_threshold=thr)
    comp    = Image.alpha_composite(img.convert("RGBA"), overlay)
    return comp, overlay             # ← second result is the pure heat-map RGBA
# ╰─────────────────────────────────────╯


def grad_cam_average(img: Image.Image, tag: str, model_keys, alpha, thr=0.2):
    """
    1. Call grad_cam() for every selected model, but keep only the RGBA overlay.
    2. Convert each overlay to float premultiplied-RGBA.
    3. Average pixel-wise.
    4. Lay one averaged overlay back onto the untouched source image.
    """
    dev = torch.device("cuda:0" if torch.cuda.is_available() else "cpu")
    overlays = []

    for k in model_keys:
        if not REG[k].get("supports_cam", True):
            continue
        model = load_model(k, dev)
        _, tag_map = load_tags(k)
        _, ov = grad_cam(img, tag, model, tag_map, alpha=alpha, thr=thr, model_key=k)  # we need only ov
        overlays.append(np.asarray(ov, dtype=np.float32) / 255.0)

    if not overlays:
        return img

    # premultiply RGB by α, average, then un-premultiply
    premuls = []
    for arr in overlays:
        rgb, a = arr[..., :3], arr[..., 3:4]
        premuls.append(np.concatenate([rgb * a, a], axis=-1))

    avg = np.mean(premuls, axis=0)
    rgb_pm, a = avg[..., :3], np.clip(avg[..., 3:4], 1e-8, 1.0)
    rgb = (rgb_pm / a) * 255.0
    rgba = np.concatenate([rgb, a * 255.0], axis=-1).astype("uint8")
    overlay_avg = Image.fromarray(rgba, mode="RGBA")

    return Image.alpha_composite(img.convert("RGBA"), overlay_avg)





# -----------------------------------------------------------
# safe_cam() – returns a 2-D numpy array for one model
# -----------------------------------------------------------
# 2️⃣ _safe_cam  ───────────────────────────────────────────────
def _safe_cam(img: Image.Image, tag: str, model, idx: int, model_key: str):
    dev = next(model.parameters()).device
    t = get_transform(model_key)(img.convert("RGBA")).unsqueeze(0).to(dev).requires_grad_(True)

    acts, grads = {}, {}
    def fwd(_, __, o): acts["v"] = o
    def bwd(_, gi, go): grads["v"] = go[0]

    h1 = model.norm.register_forward_hook(fwd)
    h2 = model.norm.register_full_backward_hook(bwd)

    model.zero_grad()
    model(t)[0, idx].backward()

    h1.remove(); h2.remove()

    a = acts["v"].squeeze(0)
    g = grads["v"].squeeze(0)
    w = g.mean(1)
    cam_1d = torch.relu((w[:, None] * a).sum(0)).detach().cpu().numpy()

    h, w_ = _patch_grid_from_token_count(cam_1d.size, 384, 384)
    print(
        f"{model.__class__.__name__}:  "
        f"img_size={getattr(model.patch_embed, 'img_size', '?')}, "
        f"stride={getattr(model.patch_embed.proj, 'stride', '?')}, "
        f"P={cam_1d.size}, grid=({h},{w_})"
    )

    return cam_1d.reshape(h, w_)


# -----------------------------------------------------------
# grad_cam_multi() – average over all selected models
# -----------------------------------------------------------
def grad_cam_multi(event: gr.SelectData, img, model_keys, alpha, thr):
    tag_str = event.value
    print("clicked tag →", tag_str)

    dev  = torch.device("cuda:0" if torch.cuda.is_available() else "cpu")
    cams = []

    for k in model_keys:
        if not REG[k].get("supports_cam", True):
            continue
        m   = load_model(k, dev)
        _, tag_map = load_tags(k)
        idx = tag_map.get(tag_str)
        if idx is None:
            continue
        cams.append(_safe_cam(img, tag_str, m, idx, k))

    if not cams:
        return img, {}

    cam  = np.mean(cams, axis=0)
    cam  = (cam - cam.min()) / (cam.max() - cam.min() + 1e-8)

    cm_rgb     = (cm.inferno(cam)[..., :3] * 255).astype("uint8")
    alpha_mask = ((cam >= thr) * alpha * 255).astype("uint8")
    cam_rgba   = np.dstack((cm_rgb, alpha_mask)).copy()

    overlay = (Image.fromarray(cam_rgba, "RGBA")
               .resize((216, 216), Image.NEAREST)
               .resize((max(img.size),) * 2, Image.BICUBIC))
    overlay = transforms.CenterCrop(img.size[::-1])(overlay)
    return Image.alpha_composite(img.convert("RGBA"), overlay), {"tag": tag_str}

# ╭──────────── Batch worker ─────────────╮
def worker_loop(dev_key, q, model_keys, thr, out_root,
                total, counter, lock, progress):
    dev    = torch.device(dev_key)
    models = {k: load_model(k, dev) for k in model_keys}
    tag_lists = {k: load_tags(k)[0] for k in model_keys}
    while True:
        try:
            p = q.get_nowait()
        except queue.Empty:
            return
        try:
            img = Image.open(p).convert("RGBA")
            for k, m in models.items():
                t = get_transform(k)(img).unsqueeze(0).to(dev)
                tag_str, _ = classify_tensor(
                    t,
                    m,
                    thr,
                    tag_lists[k],
                    REG[k]["head_type"],
                    REG[k].get("backend", "pytorch"),
                )
                out_dir = out_root / k
                out_dir.mkdir(parents=True, exist_ok=True)
                (out_dir / f"{p.stem}.txt").write_text(tag_str, encoding="utf-8")
        except Exception as e:
            print(f"[WARN] {p.name} skipped: {e}")
        finally:
            with lock:
                counter[0] += 1
                progress((counter[0], total))
            q.task_done()
# ╰──────────────────────────────────────╯

# ╭──────────── Batch front - generator ─────────────╮
IMAGE_EXTS = {".png", ".jpg", ".jpeg", ".webp", ".bmp", ".gif"}

def batch_tag(folder, thr, model_keys, devices, cpu_cores,
              progress=gr.Progress(track_tqdm=True)):
    update_config("classifier", models=model_keys)
    if not folder:
        yield "❌ No folder provided."; return
    in_dir = Path(folder).expanduser()
    if not in_dir.is_dir():
        yield f"❌ Not a directory: {in_dir}"; return

    imgs = [p for p in in_dir.iterdir() if p.suffix.lower() in IMAGE_EXTS]
    if not imgs:
        yield f"⚠️ No images found in {in_dir}"; return

    out_root = in_dir / "tags"  # root container for all models
    out_root.mkdir(exist_ok=True)

    total   = len(imgs)
    counter = [0]
    lock    = threading.Lock()
    q = queue.Queue()  # standard FIFO
    for p in imgs:  # preload every path
        q.put(p)

    threads = []

    if "CPU" in devices and cpu_cores > 0:
        for _ in range(min(cpu_cores, os.cpu_count() or 1)):
            t = threading.Thread(target=worker_loop,
                    args=("cpu", q, model_keys, thr,
                          out_root, total, counter, lock, progress))
            t.start(); threads.append(t)

    for idx, lbl in enumerate(GPU_LABELS):
        if lbl in devices:
            t = threading.Thread(target=worker_loop,
                    args=(f"cuda:{idx}", q, model_keys, thr,
                          out_root, total, counter, lock, progress))
            t.start(); threads.append(t)

    for t in threads:
        t.join()

    yield f"✅ {total} images processed for models {', '.join(model_keys)}."
# ╰──────────────────────────────────────────────╯


def _pick_device(devices: list[str]) -> torch.device:
    for idx, lbl in enumerate(GPU_LABELS):
        if lbl in devices:
            return torch.device(f"cuda:{idx}")
    return torch.device("cpu")


def batch_caption(folder, caption_type, caption_length, extra_opts, name_field,
                  temperature, top_p, max_new_tokens, devices,
                  progress=gr.Progress(track_tqdm=True)):
    if not folder:
        yield "❌ No folder provided."; return
    in_dir = Path(folder).expanduser()
    if not in_dir.is_dir():
        yield f"❌ Not a directory: {in_dir}"; return

    imgs = [p for p in in_dir.iterdir() if p.suffix.lower() in IMAGE_EXTS]
    if not imgs:
        yield f"⚠️ No images found in {in_dir}"; return

    out_dir = in_dir / "captions"
    out_dir.mkdir(exist_ok=True)

    device = _pick_device(devices)
    total = len(imgs)
    start = time.time()

    for i, p in enumerate(imgs, 1):
        img = Image.open(p).convert("RGB")
        prompt = build_prompt(caption_type, caption_length, extra_opts, name_field)
        caption = caption_once(img, prompt, temperature, top_p, max_new_tokens, device)
        (out_dir / f"{p.stem}.txt").write_text(caption, encoding="utf-8")
        eta = (time.time() - start) / i * (total - i)
        yield f"{i}/{total} done – ETA {int(eta)//60:02d}:{int(eta)%60:02d}"

    yield f"✅ Finished {total} images → {out_dir}"

def caption_single_wrapper(img, ctype, clen, opts, name, temp, top_p, max_tok, dev):
    update_config(
        "captioner",
        type=ctype,
        length=clen,
        temperature=temp,
        top_p=top_p,
        max_new_tokens=max_tok,
        devices=dev,
    )
    return caption_single(img, ctype, clen, opts, name, temp, top_p, max_tok, dev)


def batch_caption_wrapper(folder, ctype, clen, opts, name, temp, top_p, max_tok, dev):
    update_config(
        "captioner",
        type=ctype,
        length=clen,
        temperature=temp,
        top_p=top_p,
        max_new_tokens=max_tok,
        devices=dev,
    )
    yield from batch_caption(folder, ctype, clen, opts, name, temp, top_p, max_tok, dev)

CSS = """
.inferno-slider input[type=range]{background:linear-gradient(to right,#000004,#1b0c41,#4a0c6b,#781c6d,#a52c60,#cf4446,#ed6925,#fb9b06,#f7d13d,#fcffa4)!important}
#image_container-image{width:100%;aspect-ratio:1/1;max-height:100%}
#image_container img{object-fit:contain!important}
"""
demo = gr.Blocks(css=CSS)

with demo:
    gr.Markdown("## Data Curation Tool - Model Builder UI")

    orig_state  = gr.State()        # keeps the uploaded PIL image
    cam_state   = gr.State()        # keeps last Grad-CAM info
    scores_state= gr.State()        # NEW ─ keeps full {tag: score} dict

    model_menu = gr.Dropdown(
        choices=list(REG.keys()),
        value=CFG_CLASSIFY.get("models", "pilot2"),
        multiselect=True,
        label="Models to run"
    )

    # ─── Single-image tab
    with gr.Tab("Single Image"):
        with gr.Row():
            with gr.Column():
                with gr.Tab("Original"):
                    img_orig = gr.Image(         # new — shows uploaded image untouched
                        sources=["upload", "clipboard"],
                        type="pil",
                        label="Source",
                        elem_id="image_container",
                    )
                with gr.Tab("Grad-CAM"):
                    img_cam = gr.Image(          # new — shows heat-map overlay
                        type="pil",
                        label="CAM",
                        elem_id="image_container",
                    )
                cam_thr  = gr.Slider(0, 1, 0.4, 0.01, label="CAM threshold",
                                     elem_classes="inferno-slider")#.4
                cam_alpha= gr.Slider(0, 1, 0.6, 0.01, label="CAM alpha")#.6
                cam_btn = gr.Button("Run Grad-CAM", variant="primary")
            with gr.Column():
                thr_slider= gr.Slider(0, 1, 0.2, 0.01, label="Tag threshold")
                tag_out   = gr.Textbox(label="Tag string")
                interrogate_btn = gr.Button("Interrogate", variant="secondary")
                save_btn = gr.Button("Save current tags")
                download = gr.File(label="Download .txt", visible=False)
                lbl_out   = gr.Label(num_top_classes=250, show_label=False)

    # ─── Batch tagging tab
    with gr.Tab("Batch Folder"):
        folder_box = gr.Textbox(label="Folder path")
        thr_batch  = gr.Slider(0, 1, 0.2, 0.01, label="Tag threshold")
        dev_check  = gr.CheckboxGroup(["CPU"] + GPU_LABELS, value=["CPU"],
                                      label="Compute devices")
        cpu_slide  = gr.Slider(1, max(os.cpu_count() or 1, 1), 1, 1,
                               label="CPU cores", visible=True)
        run_btn    = gr.Button("Start batch tagging", variant="primary")
        status_box = gr.Textbox(label="Status", interactive=False)

    # ─── Captioner tab
    with gr.Tab("Captioner"):
        with gr.Tab("Single"):
            cap_image = gr.Image(type="pil", label="Input Image")
            cap_type = gr.Dropdown(
                choices=list(CAPTION_TYPE_MAP.keys()),
                value=CFG_CAPTION.get("type", "Descriptive"),
                label="Caption Type")
            cap_len = gr.Dropdown(
                choices=["any", "very short", "short", "medium-length", "long", "very long"] + [str(i) for i in range(20, 261, 10)],
                value=CFG_CAPTION.get("length", "long"),
                label="Caption Length")
            with gr.Accordion("Extra Options", open=False):
                cap_opts = gr.CheckboxGroup(choices=[NAME_OPTION], label="Select one or more")
            name_box = gr.Textbox(label="Person / Character Name", visible=False)
            cap_opts.change(toggle_name_box, cap_opts, name_box)
            with gr.Accordion("Generation settings", open=False):
                temp_slider = gr.Slider(
                    0.0, 2.0,
                    CFG_CAPTION.get("temperature", 0.6), 0.05,
                    label="Temperature")
                top_p_slider = gr.Slider(
                    0.0, 1.0,
                    CFG_CAPTION.get("top_p", 0.9), 0.01,
                    label="Top-p")
                max_tok_slider = gr.Slider(
                    1, 2048,
                    CFG_CAPTION.get("max_new_tokens", 512), 1,
                    label="Max New Tokens")
            cap_devices = gr.CheckboxGroup(
                ["CPU"] + GPU_LABELS,
                value=CFG_CAPTION.get("devices", ["CPU"]),
                label="Compute devices")
            cap_btn = gr.Button("Caption")
            cap_out = gr.Textbox(label="Caption")
            cap_btn.click(
                caption_single_wrapper,
                inputs=[cap_image, cap_type, cap_len, cap_opts, name_box, temp_slider, top_p_slider, max_tok_slider, cap_devices],
                outputs=cap_out,
            )

        with gr.Tab("Batch"):
            cap_folder = gr.Textbox(label="Input folder")
            cap_batch_btn = gr.Button("Run batch caption")
            cap_progress = gr.Textbox(label="Progress", interactive=False)
            cap_devices_b = gr.CheckboxGroup(
                ["CPU"] + GPU_LABELS,
                value=CFG_CAPTION.get("devices", ["CPU"]),
                label="Compute devices")
            cap_batch_btn.click(
                batch_caption_wrapper,
                inputs=[cap_folder, cap_type, cap_len, cap_opts, name_box, temp_slider, top_p_slider, max_tok_slider, cap_devices_b],
                outputs=cap_progress,
            )

    # ─── OpenRouter API tab -------------------------------------------------
    add_openrouter_tab()
    # ─── Tag Cleaning Utility tab ------------------------------------------
    add_clean_tags_tabs()
    # ─── Automation Pipeline tab -------------------------------------------
    add_pipeline_tab()

    def save_tags(tag_string):
        if not tag_string:
            return gr.update(visible=False)
        fn = Path("tags_current.txt")
        fn.write_text(tag_string, encoding="utf-8")
        return gr.update(value=str(fn), visible=True)


    save_btn.click(save_tags, inputs=tag_out, outputs=download)

    # ── dynamic CPU-core slider
    dev_check.change(lambda sel: gr.update(visible=("CPU" in sel)),
                     dev_check, cpu_slide)

    # ─── Single-image aggregation over selected models ──────────────────────
    def single(img, thr, model_keys):
        update_config("classifier", models=model_keys)
        if img is None:
            return "", {}, {}, img

        full_scores = defaultdict(list)

        for k in model_keys:
            dev = torch.device("cuda:0" if torch.cuda.is_available() else "cpu")
            m   = load_model(k, dev)
            tags_list, _ = load_tags(k)
            t   = get_transform(k)(img.convert("RGBA")).unsqueeze(0).to(dev)
            _, sc = classify_tensor(
                t,
                m,
                0.0,
                tags_list,
                REG[k]["head_type"],
                REG[k].get("backend", "pytorch"),
            )      # keep all scores
            for tag, val in sc.items():
                full_scores[tag].append(val)

        agg = {tag: float(np.mean(vs)) for tag, vs in full_scores.items()}
        visible = {k: v for k, v in agg.items() if v > thr}
        tag_str = ", ".join(visible)

        return tag_str, visible, agg, img

    img_orig.upload(
        single,
        inputs=[img_orig, thr_slider, model_menu],
        outputs=[tag_out, lbl_out, scores_state, orig_state],
    )

    # update label when threshold slider moves
    thr_slider.input(
        lambda thr, scores: (
            ", ".join(k for k, v in scores.items() if v > thr),
            {k: v for k, v in scores.items() if v > thr}
        ) if scores else ("", {}),
        inputs=[thr_slider, scores_state],
        outputs=[tag_out, lbl_out],
    )

    def filter_by_threshold(thr, scores):
        if not scores:
            return "", {}
        visible = {k: v for k, v in scores.items() if v > thr}
        return ", ".join(visible), visible

    # ─── robust helper: works on every Gradio build ─────────────────────
    def _selected_tag(data: gr.SelectData):
        """
        Extract the tag string from whatever gr.Label.select() sends back.
        """
        # legacy object
        if hasattr(data, "value"):
            print(f"data.value:\t{data.value}")
            return data.value  # type: ignore[attr-defined]

        # new dict styles
        if isinstance(data, dict):
            for key in ("value", "label", "name", "item"):
                if key in data and isinstance(data[key], str):
                    return data[key]

            # score-dict: pick highest-scoring key
            try:
                return max(data.items(), key=lambda kv: kv[1])[0]
            except Exception:
                return next(iter(data))  # fallback: first key

        # already a string?
        if isinstance(data, str):
            return data

        return ""


    def interrogate(img, thr, model_keys):
        # Re-run inference using cached models
        return single(img, thr, model_keys)[:3]  # tag_out, lbl_out, scores_state


    interrogate_btn.click(
        interrogate,
        inputs=[orig_state, thr_slider, model_menu],
        outputs=[tag_out, lbl_out, scores_state],
    )


    def handle_cam_click(event: gr.SelectData,
                         alpha: float,
                         thr: float,
                         img: Image.Image,
                         model_keys: list[str]):
        if not event:
            return img, {}
        tag = event.value
        print(f"tag:\t{tag}")
        if img is None:
            return img, {}

        if len(model_keys) == 1:
            dev = torch.device("cuda:0" if torch.cuda.is_available() else "cpu")
            m = load_model(model_keys[0], dev)
            _, tag_map = load_tags(model_keys[0])
            if tag not in tag_map:
                return img, {}
            comp, ov = grad_cam(img, tag, m, tag_map, alpha, thr, model_keys[0])
        else:
            if all(tag not in load_tags(k)[1] for k in model_keys):
                return img, {}
            comp = grad_cam_average(img, tag, model_keys, alpha, thr)

        return comp, {"tag": tag}

    def handle_cam_slider(
            tag,
            alpha: float,
            thr: float,
            img: Image.Image,
            model_keys: list[str],
    ):
        """
        Dispatches to either single-model Grad-CAM (grad_cam) or
        multi-model averaging (grad_cam_average), depending on how many
        models are selected in the dropdown.
        """
        if not tag:
            return img, {}
        tag = tag["tag"]
        print(f"tag:\t{tag}")
        if img is None:
            return img, {}

        if len(model_keys) == 1:
            dev = torch.device("cuda:0" if torch.cuda.is_available() else "cpu")
            m = load_model(model_keys[0], dev)
            _, tag_map = load_tags(model_keys[0])
            if tag not in tag_map:
                return img, {}
            comp, ov = grad_cam(img, tag, m, tag_map, alpha, thr, model_keys[0])
        else:
            if all(tag not in load_tags(k)[1] for k in model_keys):
                return img, {}
            comp = grad_cam_average(img, tag, model_keys, alpha, thr)

        return comp, {"tag": tag}

    lbl_out.select(
        fn=handle_cam_click,
        inputs=[cam_alpha, cam_thr, orig_state, model_menu],  # event comes first automatically
        outputs=[img_cam, cam_state],
    )

    # ─── move CAM-threshold slider ----------------------------------------------
    cam_thr.input(
        fn=handle_cam_slider,
        inputs=[cam_state, cam_alpha, cam_thr, orig_state, model_menu],  # event comes first automatically
        outputs=[img_cam, cam_state],
    )

    # ─── move CAM-alpha slider ---------------------------------------------------
    cam_alpha.input(
        fn=handle_cam_slider,
        inputs=[cam_state, cam_alpha, cam_thr, orig_state, model_menu],  # event comes first automatically
        outputs=[img_cam, cam_state],
    )

    # ─── explicit button to run CAM ------------------------------------------
    cam_btn.click(
        fn=handle_cam_slider,
        inputs=[cam_state, cam_alpha, cam_thr, orig_state, model_menu],
        outputs=[img_cam, cam_state],
    )

    # ───────────────── Batch callbacks ──────────────────────────────
    run_btn.click(
        batch_tag,
        inputs=[folder_box, thr_batch, model_menu, dev_check, cpu_slide],
        outputs=status_box,
    )

################################################################################
#                                      Main                                    #
################################################################################

if __name__ == "__main__":
    print("PyTorch", torch.__version__, "| CUDA", torch.version.cuda, "| GPUs", torch.cuda.device_count())
    gr.close_all()
    demo.launch(server_name="0.0.0.0", share=False, show_error=True)<|MERGE_RESOLUTION|>--- conflicted
+++ resolved
@@ -454,7 +454,6 @@
     ]
 )
 
-<<<<<<< HEAD
 # CLIP-style preprocessing for eva02_clip_7704
 TRANSFORM_CLIP = transforms.Compose(
     [
@@ -464,7 +463,7 @@
         transforms.Normalize([0.485, 0.456, 0.406], [0.229, 0.224, 0.225]),
     ]
 )
-=======
+
 
 class BGR(torch.nn.Module):
     """Swap channels from RGB to BGR for models trained with OpenCV."""
@@ -505,48 +504,6 @@
     return OpenCVPadResize(size)
 
 TRANSFORM_Z3D = _make_z3d_transform(448)
->>>>>>> 9e965b70
-
-
-class BGR(torch.nn.Module):
-    """Swap channels from RGB to BGR for models trained with OpenCV."""
-
-    def forward(self, tensor: torch.Tensor) -> torch.Tensor:  # type: ignore[override]
-        return tensor[[2, 1, 0], ...]
-
-
-class OpenCVPadResize(torch.nn.Module):
-    """Pad to square with white background and resize using OpenCV."""
-
-    def __init__(self, size: int):
-        super().__init__()
-        self.size = size
-
-    def forward(self, img: Image.Image) -> torch.Tensor:  # type: ignore[override]
-        arr = np.array(img.convert("RGB"))
-        arr = cv2.cvtColor(arr, cv2.COLOR_RGB2BGR)
-        h, w = arr.shape[:2]
-        max_len = max(h, w)
-        pad_x = max_len - w
-        pad_y = max_len - h
-        arr = np.pad(
-            arr,
-            ((pad_y // 2, pad_y - pad_y // 2), (pad_x // 2, pad_x - pad_x // 2), (0, 0)),
-            mode="constant",
-            constant_values=255,
-        )
-        interp = cv2.INTER_AREA if max_len > self.size else cv2.INTER_LANCZOS4
-        arr = cv2.resize(arr, (self.size, self.size), interpolation=interp)
-        return torch.from_numpy(arr.astype(np.float32)).permute(2, 0, 1)
-
-
-# OpenCV-based preprocessing for the Z3D ConvNeXt model following the data
-# curation tool implementation. The image is padded to a square with a white
-# background, resized to ``size`` and returned as BGR float32 values.
-def _make_z3d_transform(size: int) -> torch.nn.Module:
-    return OpenCVPadResize(size)
-
-TRANSFORM_Z3D = _make_z3d_transform(448)
 
 def get_transform(model_key: str):
     """Return the correct preprocessing transform for the model."""
@@ -554,11 +511,8 @@
         spec = REG.get(model_key, {})
         size = int(spec.get("input_dims", [448, 448])[0])
         return _make_z3d_transform(size) if size != 448 else TRANSFORM_Z3D
-<<<<<<< HEAD
     if model_key == "eva02_clip_7704":
         return TRANSFORM_CLIP
-=======
->>>>>>> 9e965b70
     base = TRANSFORM
     if model_key == "eva02_vit_8046":
         return transforms.Compose([*base.transforms, BGR()])
@@ -682,15 +636,12 @@
     column = int(spec.get("use_column_number", 0))
     skip = bool(spec.get("skip_first_line", False))
     tags, mapping = _parse_tags_file(path, column=column, skip_first_line=skip)
-<<<<<<< HEAD
     if model_key == "eva02_clip_7704":
         placeholders = [f"placeholder{i}" for i in range(3)]
         if len(tags) + len(placeholders) == spec.get("num_classes", len(tags)):
             tags.extend(placeholders)
             for i, p in enumerate(placeholders, start=len(mapping)):
                 mapping[p] = i
-=======
->>>>>>> 9e965b70
     _TAGS[model_key] = tags
     _TAG_TO_IDX[model_key] = mapping
     return tags, mapping
